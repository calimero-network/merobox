#!/usr/bin/env python3
"""
Merobox CLI
A Python CLI tool for managing Calimero nodes in Docker containers.
"""

import click

from merobox import __version__
from merobox.commands import (
    bootstrap,
    call,
    health,
    identity,
    install,
    join,
    list,
    logs,
    nuke,
    run,
    stop,
)

<<<<<<< HEAD
from merobox import __version__

=======
>>>>>>> 74f0cb33

@click.group()
@click.version_option(version=__version__)
def cli():
    """Merobox CLI - Manage Calimero nodes in Docker containers."""
    pass


# Add commands to the CLI group
cli.add_command(run)
cli.add_command(stop)
cli.add_command(list)
cli.add_command(logs)
cli.add_command(health)
cli.add_command(install)
cli.add_command(nuke)
cli.add_command(identity)
cli.add_command(join)
cli.add_command(call)
cli.add_command(bootstrap)


def main():
    """Main entry point for the merobox CLI."""
    cli()


if __name__ == "__main__":
    main()<|MERGE_RESOLUTION|>--- conflicted
+++ resolved
@@ -21,11 +21,7 @@
     stop,
 )
 
-<<<<<<< HEAD
 from merobox import __version__
-
-=======
->>>>>>> 74f0cb33
 
 @click.group()
 @click.version_option(version=__version__)
