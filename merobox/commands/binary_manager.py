"""
Binary Manager - Manages Calimero nodes as native processes (no Docker).
"""

import os
import re
import shutil
import signal
import socket
import stat
import subprocess
import sys
import time
import uuid
from pathlib import Path
from typing import Optional

import toml
from rich.console import Console

from merobox.commands.config_utils import apply_near_devnet_config_to_file

console = Console()


class BinaryManager:
    """Manages Calimero nodes as native binary processes."""

    def __init__(self, binary_path: Optional[str] = None, require_binary: bool = True):
        """
        Initialize the BinaryManager.

        Args:
            binary_path: Path to the merod binary. If None, searches PATH.
            require_binary: If True, exit if binary not found. If False, set to None gracefully.
        """
        if binary_path:
            self.binary_path = binary_path
        else:
            self.binary_path = self._find_binary(require=require_binary)

        self.processes = {}  # node_name -> subprocess.Popen
        self.node_rpc_ports: dict[str, int] = {}
        self.pid_file_dir = Path("./data/.pids")
        self.pid_file_dir.mkdir(parents=True, exist_ok=True)

    def _find_binary(self, require: bool = True) -> Optional[str]:
        """Find the merod binary in PATH or common locations.

        Args:
            require: If True, exit if not found. If False, return None gracefully.
        """
        # Check PATH
        from shutil import which

        binary = which("merod")
        if binary:
            console.print(f"[green]✓ Found merod binary in PATH: {binary}[/green]")
            return binary

        # Check common locations
        common_paths = [
            "/usr/local/bin/merod",
            "/usr/bin/merod",
            os.path.expanduser("~/bin/merod"),
            "./merod",
            "../merod",
        ]

        for path in common_paths:
            if os.path.isfile(path) and os.access(path, os.X_OK):
                console.print(f"[green]✓ Found merod binary: {path}[/green]")
                return path

        # Not found - either exit or return None
        if require:
            console.print(
                "[red]✗ merod binary not found. Please install or specify --binary-path[/red]"
            )
            console.print(
                "[yellow]Searched: PATH and common locations (/usr/local/bin, /usr/bin, ~/bin, ./)[/yellow]"
            )
            console.print("\n[yellow]Install via Homebrew (macOS):[/yellow]")
            console.print("  brew tap calimero-network/homebrew-tap")
            console.print("  brew install merod")
            console.print("  merod --version")
            sys.exit(1)
        else:
            return None

    def _get_pid_file(self, node_name: str) -> Path:
        """Get the PID file path for a node."""
        return self.pid_file_dir / f"{node_name}.pid"

    def _save_pid(self, node_name: str, pid: int):
        """Save process PID to file."""
        pid_file = self._get_pid_file(node_name)
        pid_file.write_text(str(pid))

    def _load_pid(self, node_name: str) -> Optional[int]:
        """Load process PID from file."""
        pid_file = self._get_pid_file(node_name)
        if pid_file.exists():
            try:
                return int(pid_file.read_text().strip())
            except (ValueError, OSError):
                return None
        return None

    def _remove_pid_file(self, node_name: str):
        """Remove PID file."""
        pid_file = self._get_pid_file(node_name)
        if pid_file.exists():
            pid_file.unlink()

    def _is_process_running(self, pid: int) -> bool:
        """Check if a process with given PID is running."""
        try:
            os.kill(pid, 0)  # Signal 0 checks if process exists
            return True
        except (OSError, ProcessLookupError):
            return False

    def run_node(
        self,
        node_name: str,
        port: int = 2428,
        rpc_port: int = 2528,
        chain_id: str = "testnet-1",
        data_dir: Optional[str] = None,
        image: Optional[str] = None,  # Ignored in binary mode
        auth_service: bool = False,  # Ignored in binary mode
        auth_image: Optional[str] = None,  # Ignored in binary mode
        auth_use_cached: bool = False,  # Ignored in binary mode
        webui_use_cached: bool = False,  # Ignored in binary mode
        log_level: str = "debug",
        rust_backtrace: str = "0",
        foreground: bool = False,
        mock_relayer: bool = False,  # Ignored in binary mode
        workflow_id: Optional[str] = None,  # for test isolation
        e2e_mode: bool = False,  # enable e2e-style defaults
<<<<<<< HEAD
        config_path: Optional[str] = None,  # custom config.toml path
=======
        near_devnet_config: dict = None,  # Enable NEAR Devnet
>>>>>>> fdbb660e
    ) -> bool:
        """
        Run a Calimero node as a native binary process.

        Args:
            node_name: Name of the node
            port: P2P port
            rpc_port: RPC port
            chain_id: Chain ID
            data_dir: Data directory (defaults to ./data/{node_name})
            log_level: Rust log level
            rust_backtrace: RUST_BACKTRACE level

        Returns:
            True if successful, False otherwise
        """
        try:
            if mock_relayer:
                console.print(
                    "[yellow]⚠ Mock relayer is not supported in binary mode (--no-docker); flag will be ignored[/yellow]"
                )
            # Default ports if None provided
            if port is None:
                port = 2428
            if rpc_port is None:
                rpc_port = 2528

            # Check if node is already running
            existing_pid = self._load_pid(node_name)
            if existing_pid and self._is_process_running(existing_pid):
                console.print(
                    f"[yellow]Node {node_name} is already running (PID: {existing_pid})[/yellow]"
                )
                console.print("[yellow]Stopping existing process...[/yellow]")
                self.stop_node(node_name)

            # Prepare data directory
            if data_dir is None:
                data_dir = f"./data/{node_name}"

            data_path = Path(data_dir)
            data_path.mkdir(parents=True, exist_ok=True)

            # Create node-specific subdirectory
            node_data_dir = data_path / node_name
            node_data_dir.mkdir(parents=True, exist_ok=True)

            # Handle custom config if provided
            skip_init = False
            if config_path is not None:
                config_source = Path(config_path)
                if not config_source.exists():
                    console.print(
                        f"[red]✗ Custom config file not found: {config_path}[/red]"
                    )
                    return False

                config_dest_dir = node_data_dir / node_name
                config_dest_dir.mkdir(parents=True, exist_ok=True)
                config_dest = config_dest_dir / "config.toml"
                try:
                    shutil.copy2(config_source, config_dest)
                    console.print(
                        f"[green]✓ Copied custom config from {config_path} to {config_dest}[/green]"
                    )
                    skip_init = True
                except Exception as e:
                    console.print(
                        f"[red]✗ Failed to copy custom config: {str(e)}[/red]"
                    )
                    return False

            # Prepare log file (not used when foreground)
            log_dir = data_path / "logs"
            log_dir.mkdir(parents=True, exist_ok=True)
            log_file = log_dir / f"{node_name}.log"

            console.print(f"[cyan]Starting node {node_name}...[/cyan]")
            console.print(f"[cyan]  Binary: {self.binary_path}[/cyan]")
            console.print(f"[cyan]  Data dir: {node_data_dir}[/cyan]")
            console.print(f"[cyan]  P2P port: {port}[/cyan]")
            console.print(f"[cyan]  RPC port: {rpc_port}[/cyan]")
            console.print(f"[cyan]  Log file: {log_file}[/cyan]")

            # Prepare environment
            env = os.environ.copy()
            env["CALIMERO_HOME"] = str(node_data_dir.absolute())
            env["NODE_NAME"] = node_name
            env["RUST_LOG"] = log_level
            env["RUST_BACKTRACE"] = rust_backtrace

            # Initialize node if needed (unless using custom config)
            if not skip_init:
                config_file = node_data_dir / "config.toml"
                if not config_file.exists():
                    console.print(
                        f"[yellow]Initializing node {node_name} (first run)...[/yellow]"
                    )
                    init_cmd = [
                        self.binary_path,
                        "--home",
                        str(node_data_dir.absolute()),
                        "--node-name",
                        node_name,
                        "init",
                        "--server-port",
                        str(rpc_port),
                        "--swarm-port",
                        str(port),
                    ]
                    with open(log_file, "a") as log_f:
                        try:
                            subprocess.run(
                                init_cmd,
                                check=True,
                                env=env,
                                stdout=log_f,
                                stderr=subprocess.STDOUT,
                            )
                            console.print(
                                f"[green]✓ Node {node_name} initialized successfully[/green]"
                            )
                        except subprocess.CalledProcessError as e:
                            console.print(
                                f"[red]✗ Failed to initialize node {node_name}: {e}[/red]"
                            )
                            console.print(f"[yellow]Check logs: {log_file}[/yellow]")
                            return False
            else:
                console.print(
                    f"[cyan]Skipping initialization for {node_name} (using custom config)[/cyan]"
                )

            # Apply e2e-style configuration for reliable testing (only if e2e_mode is enabled)
            if e2e_mode:
                # The actual config file is in a nested subdirectory created by merod init
                actual_config_file = node_data_dir / node_name / "config.toml"
                self._apply_e2e_defaults(actual_config_file, node_name, workflow_id)

            # Apply NEAR Devnet config if provided
            if near_devnet_config:
                console.print(
                    "[green]✓ Applying Near Devnet config for the node [/green]"
                )

                actual_config_file = node_data_dir / node_name / "config.toml"
                if not self._apply_near_devnet_config(
                    actual_config_file,
                    node_name,
                    near_devnet_config["rpc_url"],
                    near_devnet_config["contract_id"],
                    near_devnet_config["account_id"],
                    near_devnet_config["public_key"],
                    near_devnet_config["secret_key"],
                ):
                    console.print("[red]✗ Failed to apply NEAR Devnet config[/red]")
                    return False

            # Build run command (ports are taken from config created during init)
            cmd = [
                self.binary_path,
                "--home",
                str(node_data_dir.absolute()),
                "--node-name",
                node_name,
                "run",
            ]

            if foreground:
                # Start attached in foreground (inherit stdio)
                try:
                    process = subprocess.Popen(
                        cmd,
                        env=env,
                    )
                    self.processes[node_name] = process
                    self._save_pid(node_name, process.pid)
                    try:
                        self.node_rpc_ports[node_name] = int(rpc_port)
                    except (TypeError, ValueError):
                        pass
                    console.print(
                        f"[green]✓ Node {node_name} started (foreground) (PID: {process.pid})[/green]"
                    )
                    # Wait until process exits
                    process.wait()
                    # Cleanup pid file on exit
                    self._remove_pid_file(node_name)
                    return True
                except Exception as e:
                    console.print(
                        f"[red]✗ Failed to start node {node_name}: {str(e)}[/red]"
                    )
                    return False
            else:
                # Start detached with logs to file
                # For e2e mode, don't create new session to match e2e test behavior
                # (process should be managed together with parent, not detached)
                # For regular mode, create new session so process survives parent death
                with open(log_file, "a") as log_f:
                    popen_kwargs = {
                        "env": env,
                        "stdin": subprocess.DEVNULL,
                        "stdout": log_f,
                        "stderr": subprocess.STDOUT,
                    }
                    # Only create new session if NOT in e2e mode
                    # E2E tests work better when process is in same process group
                    if not e2e_mode:
                        popen_kwargs["start_new_session"] = True

                    process = subprocess.Popen(cmd, **popen_kwargs)

                # Save process info
                self.processes[node_name] = process
                self._save_pid(node_name, process.pid)
                try:
                    self.node_rpc_ports[node_name] = int(rpc_port)
                except (TypeError, ValueError):
                    pass

                console.print(
                    f"[green]✓ Node {node_name} started successfully (PID: {process.pid})[/green]"
                )
                console.print(f"[cyan]  View logs: tail -f {log_file}[/cyan]")
                console.print(
                    f"[cyan]  Admin Dashboard: http://localhost:{rpc_port}/admin-dashboard[/cyan]"
                )

                # Wait a moment to check if process stays alive
                time.sleep(2)
                if not self._is_process_running(process.pid):
                    console.print(f"[red]✗ Node {node_name} crashed immediately![/red]")
                    console.print(f"[yellow]Check logs: {log_file}[/yellow]")
                    return False

                # Quick bind check for admin port
                try:
                    with socket.create_connection(
                        ("127.0.0.1", int(rpc_port)), timeout=1.5
                    ):
                        console.print(
                            f"[green]✓ Admin server reachable at http://localhost:{rpc_port}/admin-dashboard[/green]"
                        )
                except Exception:
                    console.print(
                        f"[yellow]⚠ Admin server not reachable yet on http://localhost:{rpc_port}. It may take a few seconds. Check logs if it persists.[/yellow]"
                    )

                return True

        except Exception as e:
            console.print(f"[red]✗ Failed to start node {node_name}: {str(e)}[/red]")
            return False

    def stop_node(self, node_name: str) -> bool:
        """Stop a running node."""
        try:
            # Check if we have the process object
            if node_name in self.processes:
                process = self.processes[node_name]
                try:
                    process.terminate()
                    process.wait(timeout=5)
                    console.print(f"[green]✓ Stopped node {node_name}[/green]")
                except subprocess.TimeoutExpired:
                    console.print(f"[yellow]Force killing node {node_name}...[/yellow]")
                    process.kill()
                    process.wait()
                del self.processes[node_name]
                self._remove_pid_file(node_name)
                self.node_rpc_ports.pop(node_name, None)
                return True

            # Try loading PID from file
            pid = self._load_pid(node_name)
            if pid and self._is_process_running(pid):
                os.kill(pid, signal.SIGTERM)
                time.sleep(2)

                # Check if still running
                if self._is_process_running(pid):
                    console.print(f"[yellow]Force killing node {node_name}...[/yellow]")
                    os.kill(pid, signal.SIGKILL)

                self._remove_pid_file(node_name)
                self.node_rpc_ports.pop(node_name, None)
                console.print(f"[green]✓ Stopped node {node_name}[/green]")
                return True
            else:
                console.print(f"[yellow]Node {node_name} is not running[/yellow]")
                self._remove_pid_file(node_name)
                return False

        except Exception as e:
            console.print(f"[red]✗ Failed to stop node {node_name}: {str(e)}[/red]")
            return False

    def stop_all_nodes(self) -> bool:
        """Stop all running nodes. Returns True on success, False on failure."""
        stopped = 0
        failed_nodes = []

        # Collect all running nodes (from tracked processes and PID files)
        running_nodes = []

        # Check tracked processes
        for node_name in list(self.processes.keys()):
            running_nodes.append(node_name)

        # Check PID files for nodes not already in tracked processes
        for pid_file in self.pid_file_dir.glob("*.pid"):
            node_name = pid_file.stem
            if node_name not in self.processes:
                pid = self._load_pid(node_name)
                if pid and self._is_process_running(pid):
                    running_nodes.append(node_name)
                else:
                    # Clean up stale PID file silently (with exception handling)
                    try:
                        self._remove_pid_file(node_name)
                    except Exception:
                        # Silently ignore cleanup failures (permissions, locked files, etc.)
                        pass

        # If no running nodes found
        if not running_nodes:
            console.print("[yellow]No Calimero nodes are currently running[/yellow]")
            return True

        console.print(f"[bold]Stopping {len(running_nodes)} Calimero nodes...[/bold]")

        # Stop each running node
        for node_name in running_nodes:
            try:
                # Try tracked process first
                if node_name in self.processes:
                    process = self.processes[node_name]
                    try:
                        process.terminate()
                        process.wait(timeout=5)
                        console.print(f"[green]✓ Stopped node {node_name}[/green]")
                    except subprocess.TimeoutExpired:
                        console.print(
                            f"[yellow]Force killing node {node_name}...[/yellow]"
                        )
                        process.kill()
                        process.wait()
                        console.print(f"[green]✓ Stopped node {node_name}[/green]")
                    del self.processes[node_name]
                    self._remove_pid_file(node_name)
                    self.node_rpc_ports.pop(node_name, None)
                    stopped += 1
                else:
                    # Stop by PID file
                    pid = self._load_pid(node_name)
                    if pid and self._is_process_running(pid):
                        os.kill(pid, signal.SIGTERM)
                        time.sleep(2)

                        # Check if still running
                        if self._is_process_running(pid):
                            console.print(
                                f"[yellow]Force killing node {node_name}...[/yellow]"
                            )
                            os.kill(pid, signal.SIGKILL)

                        console.print(f"[green]✓ Stopped node {node_name}[/green]")
                    else:
                        # Process stopped between check and stop attempt (race condition)
                        # Still need to clean up resources
                        console.print(
                            f"[cyan]Node {node_name} already stopped, cleaning up...[/cyan]"
                        )

                    # Always clean up PID file and RPC port for PID-tracked nodes
                    self._remove_pid_file(node_name)
                    self.node_rpc_ports.pop(node_name, None)

                    # Increment counter only after successful cleanup
                    stopped += 1
            except Exception as e:
                console.print(f"[red]✗ Failed to stop {node_name}: {str(e)}[/red]")
                failed_nodes.append(node_name)

        console.print(
            f"\n[bold]Stop Summary: {stopped}/{len(running_nodes)} nodes stopped successfully[/bold]"
        )

        # Return False only if there were actual failures
        if failed_nodes:
            console.print(f"[red]Failed to stop: {', '.join(failed_nodes)}[/red]")
            return False

        return True

    def list_nodes(self) -> list:
        """List all running nodes."""
        nodes = []

        # Check PID files
        for pid_file in self.pid_file_dir.glob("*.pid"):
            node_name = pid_file.stem
            pid = self._load_pid(node_name)
            if pid and self._is_process_running(pid):
                rpc_port = self._read_rpc_port(node_name) or "unknown"
                nodes.append(
                    {
                        "name": node_name,
                        "pid": pid,
                        "status": "running",
                        "mode": "binary",
                        "rpc_port": rpc_port,
                        "admin_url": (
                            f"http://localhost:{rpc_port}/admin-dashboard"
                            if isinstance(rpc_port, int)
                            or (isinstance(rpc_port, str) and rpc_port.isdigit())
                            else ""
                        ),
                    }
                )

        return nodes

    def _read_rpc_port(self, node_name: str) -> Optional[int]:
        """Best-effort read RPC port from config.toml under the node data dir."""
        try:
            node_dir = Path(f"./data/{node_name}") / node_name
            config_path = node_dir / "config.toml"
            if not config_path.exists():
                return None

            with open(config_path) as f:
                content = f.read()
            # Try a few common patterns
            patterns = [
                r"server_port\s*=\s*(\d+)",
                r"server-port\s*=\s*(\d+)",
                r"server\.port\s*=\s*(\d+)",
                r"admin_port\s*=\s*(\d+)",
                r"rpc_port\s*=\s*(\d+)",
            ]
            for pat in patterns:
                m = re.search(pat, content)
                if m:
                    try:
                        return int(m.group(1))
                    except ValueError:
                        pass
            return None
        except Exception:
            return None

    def is_node_running(self, node_name: str) -> bool:
        """Check if a node is running."""
        pid = self._load_pid(node_name)
        return pid is not None and self._is_process_running(pid)

    def get_node_rpc_port(self, node_name: str) -> Optional[int]:
        """Return the RPC port for a node if known."""
        if node_name in self.node_rpc_ports:
            return self.node_rpc_ports[node_name]

        port = self._read_rpc_port(node_name)
        if port is not None:
            self.node_rpc_ports[node_name] = port
        return port

    def get_node_logs(self, node_name: str, lines: int = 50) -> Optional[str]:
        """Get the last N lines of node logs."""
        data_dir = Path(f"./data/{node_name}")
        log_file = data_dir / "logs" / f"{node_name}.log"

        if not log_file.exists():
            return None

        try:
            # Read last N lines
            with open(log_file) as f:
                all_lines = f.readlines()
                return "".join(all_lines[-lines:])
        except Exception as e:
            console.print(f"[red]Error reading logs: {e}[/red]")
            return None

    def follow_node_logs(self, node_name: str, tail: int = 100) -> bool:
        """Stream logs for a node in real time (tail -f behavior)."""
        from rich.console import Console

        data_dir = Path(f"./data/{node_name}")
        log_file = data_dir / "logs" / f"{node_name}.log"

        console = Console()

        try:
            # Wait briefly if log file doesn't exist yet
            timeout_seconds = 10
            start_time = time.time()
            while (
                not log_file.exists() and (time.time() - start_time) < timeout_seconds
            ):
                time.sleep(0.25)

            if not log_file.exists():
                console.print(
                    f"[yellow]No logs found for {node_name}. Ensure the node is running and check {log_file}[/yellow]"
                )
                return False

            with open(log_file) as f:
                # Seek to show last `tail` lines first
                if tail is not None and tail > 0:
                    try:
                        # Read last N lines efficiently
                        f.seek(0, os.SEEK_END)
                        file_size = f.tell()
                        block_size = 1024
                        data = ""
                        bytes_to_read = min(file_size, block_size)
                        while bytes_to_read > 0 and data.count("\n") <= tail:
                            f.seek(f.tell() - bytes_to_read)
                            data = f.read(bytes_to_read) + data
                            f.seek(f.tell() - bytes_to_read)
                            if f.tell() == 0:
                                break
                            bytes_to_read = min(f.tell(), block_size)
                        lines_buf = data.splitlines()[-tail:]
                        for line in lines_buf:
                            console.print(line)
                    except Exception:
                        # Fallback: read all and slice
                        f.seek(0)
                        lines_buf = f.readlines()[-tail:]
                        for line in lines_buf:
                            console.print(line.rstrip("\n"))

                # Now follow appended content
                f.seek(0, os.SEEK_END)
                while True:
                    line = f.readline()
                    if not line:
                        time.sleep(0.25)
                        continue
                    console.print(line.rstrip("\n"))

        except KeyboardInterrupt:
            return True
        except Exception as e:
            console.print(f"[red]Error streaming logs: {e}[/red]")
            return False

    def run_multiple_nodes(
        self,
        count: int,
        base_port: int = 2428,
        base_rpc_port: int = 2528,
        chain_id: str = "testnet-1",
        prefix: str = "calimero-node",
        image: Optional[str] = None,  # Ignored in binary mode
        auth_service: bool = False,  # Not supported in binary mode
        auth_image: Optional[str] = None,  # Ignored
        auth_use_cached: bool = False,  # Ignored
        webui_use_cached: bool = False,  # Ignored
        log_level: str = "debug",
        rust_backtrace: str = "0",
        mock_relayer: bool = False,  # Ignored
        workflow_id: Optional[str] = None,  # for test isolation
        e2e_mode: bool = False,  # enable e2e-style defaults
        near_devnet_config: dict = None,  # Enable NEAR Devnet
    ) -> bool:
        """
        Start multiple nodes with sequential naming.

        Args:
            count: Number of nodes to start
            base_port: Base P2P port (each node gets base_port + index)
            base_rpc_port: Base RPC port (each node gets base_rpc_port + index)
            chain_id: Blockchain chain ID
            prefix: Node name prefix
            image: Ignored (binary mode doesn't use Docker images)
            auth_service: Not supported in binary mode
            auth_use_cached: Ignored
            webui_use_cached: Ignored
            log_level: RUST_LOG level
            rust_backtrace: RUST_BACKTRACE level

        Returns:
            True if all nodes started successfully
        """
        if auth_service:
            console.print(
                "[yellow]⚠ Auth service is not supported in binary mode (--no-docker)[/yellow]"
            )

        console.print(f"[cyan]Starting {count} nodes with prefix '{prefix}'...[/cyan]")

        # Generate a single shared workflow_id for all nodes if none provided
        if workflow_id is None:
            workflow_id = str(uuid.uuid4())[:8]
            console.print(f"[cyan]Generated shared workflow_id: {workflow_id}[/cyan]")

        success_count = 0

        # Use dynamic port allocation for e2e mode to avoid conflicts
        if e2e_mode:
            # Find available ports dynamically
            allocated_ports = self._find_available_ports(
                count * 2
            )  # Need P2P + RPC for each node
            console.print(f"[cyan]Allocated dynamic ports: {allocated_ports}[/cyan]")
        else:
            # Default base ports if None provided (legacy behavior)
            if base_port is None:
                base_port = 2428
            if base_rpc_port is None:
                base_rpc_port = 2528
            allocated_ports = []

        for i in range(count):
            node_name = f"{prefix}-{i+1}"
            if e2e_mode:
                # Use dynamically allocated ports
                port = allocated_ports[i * 2]  # P2P port
                rpc_port = allocated_ports[i * 2 + 1]  # RPC port
            else:
                # Use fixed port ranges (legacy behavior)
                port = base_port + i
                rpc_port = base_rpc_port + i

            # Resolve specific config for this node if a map is provided
            node_specific_near_config = None
            if near_devnet_config:
                if node_name in near_devnet_config:
                    node_specific_near_config = near_devnet_config[node_name]

            if self.run_node(
                node_name=node_name,
                port=port,
                rpc_port=rpc_port,
                chain_id=chain_id,
                log_level=log_level,
                rust_backtrace=rust_backtrace,
                mock_relayer=mock_relayer,
                workflow_id=workflow_id,
                e2e_mode=e2e_mode,
                near_devnet_config=node_specific_near_config,
            ):
                success_count += 1
            else:
                console.print(f"[red]✗ Failed to start node {node_name}[/red]")
                return False

        console.print(
            f"\n[bold green]✓ Successfully started all {success_count} node(s)[/bold green]"
        )
        return True

    def force_pull_image(self, image: str) -> bool:
        """
        No-op for binary mode (no Docker images to pull).

        Args:
            image: Ignored

        Returns:
            True (always succeeds as it's a no-op)
        """
        # Binary mode doesn't use Docker images
        return True

    def verify_admin_binding(self, node_name: str) -> bool:
        """
        Verify admin API binding for a node.

        Args:
            node_name: Name of the node to verify

        Returns:
            True if node is running (admin API verification not implemented for binary mode)
        """
        # For binary mode, just check if the process is running
        return self.is_node_running(node_name)

    def _apply_e2e_defaults(
        self, config_file: Path, node_name: str, workflow_id: Optional[str]
    ):
        """Apply e2e-style defaults for reliable testing."""
        try:
            # Generate unique workflow ID if not provided
            if not workflow_id:
                workflow_id = str(uuid.uuid4())[:8]

            # Check if config file exists
            if not config_file.exists():
                console.print(f"[yellow]Config file not found: {config_file}[/yellow]")
                return

            # Load existing config
            with open(config_file) as f:
                config = toml.load(f)

            # Apply e2e-style defaults for reliable testing
            e2e_config = {
                # Disable bootstrap nodes for test isolation (like e2e tests)
                "bootstrap.nodes": [],
                # Use unique rendezvous namespace per workflow (like e2e tests)
                "discovery.rendezvous.namespace": f"calimero/merobox-tests/{workflow_id}",
                # Keep mDNS as backup (like e2e tests)
                "discovery.mdns": True,
                # Aggressive sync settings from e2e tests for reliable testing
                "sync.timeout_ms": 30000,  # 30s timeout (matches production)
                # 500ms between syncs (very aggressive for tests)
                "sync.interval_ms": 500,
                # 1s periodic checks (ensures rapid sync in tests)
                "sync.frequency_ms": 1000,
                # Ethereum local devnet configuration (same as e2e tests)
                "context.config.ethereum.network": "sepolia",
                "context.config.ethereum.contract_id": "0x5FbDB2315678afecb367f032d93F642f64180aa3",
                "context.config.ethereum.signer": "self",
                "context.config.signer.self.ethereum.sepolia.rpc_url": "http://127.0.0.1:8545",
                "context.config.signer.self.ethereum.sepolia.account_id": "0xf39Fd6e51aad88F6F4ce6aB8827279cffFb92266",
                "context.config.signer.self.ethereum.sepolia.secret_key": "0xac0974bec39a17e36ba4a6b4d238ff944bacb478cbed5efcae784d7bf4f2ff80",
            }

            # Apply each configuration
            for key, value in e2e_config.items():
                self._set_nested_config(config, key, value)

            # Write back to file (ensure it's writable first)
            if config_file.exists():
                config_file.chmod(config_file.stat().st_mode | stat.S_IWUSR)

            with open(config_file, "w") as f:
                toml.dump(config, f)

            console.print(
                f"[green]✓ Applied e2e-style defaults to {node_name} (workflow: {workflow_id})[/green]"
            )

        except ImportError:
            console.print(
                "[red]✗ toml package not found. Install with: pip install toml[/red]"
            )
        except Exception as e:
            console.print(
                f"[red]✗ Failed to apply e2e defaults to {node_name}: {e}[/red]"
            )

    def _find_available_ports(self, count: int) -> list[int]:
        """Find available ports for dynamic allocation."""
        ports = []
        start_port = 3000  # Start from a higher range to avoid common conflicts

        for port in range(
            start_port, start_port + 10000
        ):  # Search in a reasonable range
            if len(ports) >= count:
                break

            # Check if port is available
            with socket.socket(socket.AF_INET, socket.SOCK_STREAM) as sock:
                try:
                    sock.bind(("127.0.0.1", port))
                    ports.append(port)
                except OSError:
                    # Port is in use, try next one
                    continue

        if len(ports) < count:
            raise RuntimeError(f"Could not find {count} available ports")

        return ports

    def _set_nested_config(self, config: dict, key: str, value):
        """Set nested configuration value using dot notation."""
        keys = key.split(".")
        current = config
        for k in keys[:-1]:
            if k not in current:
                current[k] = {}
            current = current[k]

        current[keys[-1]] = value
        console.print(f"[cyan]  {key} = {value}[/cyan]")

    def _apply_near_devnet_config(
        self,
        config_file: Path,
        node_name: str,
        rpc_url: str,
        contract_id: str,
        account_id: str,
        pub_key: str,
        secret_key: str,
    ):
        """Wrapper for shared config utility."""
        return apply_near_devnet_config_to_file(
            config_file,
            node_name,
            rpc_url,
            contract_id,
            account_id,
            pub_key,
            secret_key,
        )<|MERGE_RESOLUTION|>--- conflicted
+++ resolved
@@ -139,11 +139,8 @@
         mock_relayer: bool = False,  # Ignored in binary mode
         workflow_id: Optional[str] = None,  # for test isolation
         e2e_mode: bool = False,  # enable e2e-style defaults
-<<<<<<< HEAD
         config_path: Optional[str] = None,  # custom config.toml path
-=======
         near_devnet_config: dict = None,  # Enable NEAR Devnet
->>>>>>> fdbb660e
     ) -> bool:
         """
         Run a Calimero node as a native binary process.
