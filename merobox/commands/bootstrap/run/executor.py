"""
Main workflow executor - Orchestrates workflow execution and manages the overall process.
"""

import asyncio
import os
import sys
import time
from typing import Any, Optional

import docker
from rich.progress import (
    BarColumn,
    Progress,
    SpinnerColumn,
    TextColumn,
    TimeElapsedColumn,
)

from merobox.commands.manager import DockerManager
from merobox.commands.near.sandbox import SandboxManager
from merobox.commands.utils import console


class WorkflowExecutor:
    """Executes Calimero workflows based on YAML configuration."""

    def __init__(
        self,
        config: dict[str, Any],
        manager: DockerManager,
        image: Optional[str] = None,
        auth_service: bool = False,
        auth_image: str = None,
        auth_use_cached: bool = False,
        webui_use_cached: bool = False,
        log_level: str = "debug",
        rust_backtrace: str = "0",
        mock_relayer: bool = False,
        e2e_mode: bool = False,
<<<<<<< HEAD
        parent_executor: Optional["WorkflowExecutor"] = None,
        nesting_level: int = 0,
=======
        near_devnet: bool = False,
        contracts_dir: str = None,
>>>>>>> fdbb660e
    ):
        self.config = config
        self.manager = manager
        self.near_devnet = near_devnet
        self.contracts_dir = contracts_dir
        self.sandbox = None
        self.near_config = {}

        # Determine if we're in binary mode
        self.is_binary_mode = (
            hasattr(manager, "binary_path") and manager.binary_path is not None
        )

        # Auth service can be enabled by CLI flag or workflow config (CLI takes precedence)
        self.auth_service = auth_service or config.get("auth_service", False)
        # Auth image can be set by CLI flag or workflow config (CLI takes precedence)
        self.auth_image = (
            auth_image if auth_image is not None else config.get("auth_image", None)
        )
        # Auth use cached can be enabled by CLI flag or workflow config (CLI takes precedence)
        self.auth_use_cached = auth_use_cached or config.get("auth_use_cached", False)
        # WebUI use cached can be enabled by CLI flag or workflow config (CLI takes precedence)
        self.webui_use_cached = webui_use_cached or config.get(
            "webui_use_cached", False
        )
        # Log level can be set by CLI flag or workflow config (CLI takes precedence)
        self.log_level = (
            log_level if log_level is not None else config.get("log_level", "debug")
        )
        # Log level can be set by CLI flag or workflow config (CLI takes precedence)
        self.rust_backtrace = (
            rust_backtrace
            if rust_backtrace is not None
            else config.get("rust_backtrace", "0")
        )
        # Mock relayer can be enabled by CLI flag or workflow config (CLI takes precedence)
        self.mock_relayer = mock_relayer or config.get("mock_relayer", False)

        # E2E mode can be enabled by CLI flag or workflow config (CLI takes precedence)
        self.e2e_mode = e2e_mode or config.get("e2e_mode", False)

        # Generate unique workflow ID for test isolation (like e2e tests)
        import uuid

        self.workflow_id = str(uuid.uuid4())[:8]

<<<<<<< HEAD
        # Workflow orchestration support
        self.parent_executor = parent_executor
        self.nesting_level = nesting_level
        self.max_nesting_depth = config.get("max_workflow_nesting", 5)
        self.workflow_timeout = config.get("workflow_timeout", 3600)
=======
        self.near_devnet = near_devnet or config.get("near_devnet", False)
        self.contracts_dir = contracts_dir or config.get("contracts_dir", None)

        # Forbid having Near Devnet (sandbox) configuration and mock relayer at the same time
        if self.mock_relayer and self.near_devnet:
            console.print(
                "[red]Configuration Error: --mock-relayer and --near-devnet cannot be enabled simultaneously.[/red]"
            )
            sys.exit(1)

        if self.near_devnet and not self.contracts_dir:
            console.print(
                "[red] Config Error: near_devnet requires contracts_dir to be specified[/red]"
            )
            sys.exit(1)
>>>>>>> fdbb660e

        try:
            console.print(
                f"[cyan]WorkflowExecutor: resolved log_level='{self.log_level}', binary_mode={self.is_binary_mode}[/cyan]"
            )
            console.print(
                f"[cyan]WorkflowExecutor: workflow_id='{self.workflow_id}' (for test isolation)[/cyan]"
            )
            if self.nesting_level > 0:
                console.print(
                    f"[cyan]WorkflowExecutor: nesting_level={self.nesting_level}, max_depth={self.max_nesting_depth}[/cyan]"
                )
        except Exception:
            pass
        try:
            console.print(
                f"[cyan]WorkflowExecutor: resolved rust_backtrace='{self.rust_backtrace}', binary_mode={self.is_binary_mode}[/cyan]"
            )
        except Exception:
            pass
        try:
            if self.mock_relayer:
                console.print("[cyan]WorkflowExecutor: mock relayer enabled[/cyan]")
        except Exception:
            pass

        # Variable management with scopes
        self.workflow_results = {}
        self.dynamic_values = {}  # For backward compatibility
        self.global_variables = {}  # Workflow-scope variables
        # Step-scope variables (cleared after each step)
        self.local_variables = {}

        # Initialize global variables from workflow config
        if "variables" in config:
            self.global_variables.update(config["variables"])
            console.print(
                f"[cyan]Initialized {len(self.global_variables)} global workflow variable(s)[/cyan]"
            )

        # Node image can be overridden by CLI flag; otherwise from config; else default in manager
        self.image = image

    async def execute_workflow(self) -> bool:
        """Execute the complete workflow."""
        workflow_name = self.config.get("name", "Unnamed Workflow")
        console.print(
            f"\n[bold blue]🚀 Executing Workflow: {workflow_name}[/bold blue]"
        )

        try:
            # Check if we should nuke on start
            nuke_on_start = self.config.get("nuke_on_start", False)
            if nuke_on_start:
                console.print(
                    "\n[bold red]💥 Nuking all data before workflow ...[/bold red]"
                )
                if not self._nuke_data():
                    console.print(
                        "[yellow]⚠️  Warning: Nuke operation encountered issues, continuing anyway...[/yellow]"
                    )
                else:
                    console.print("[green]✓ Nuke on start completed[/green]")
                time.sleep(2)  # Give time for cleanup

            # Check if we should force pull images
            force_pull_images = self.config.get("force_pull_image", False)
            if force_pull_images:
                console.print(
                    "\n[bold red]💥 Nuking all data before workflow ...[/bold red]"
                )
                if not self._nuke_data():
                    console.print(
                        "[yellow]⚠️  Warning: Nuke operation encountered issues, continuing anyway...[/yellow]"
                    )
                else:
                    console.print("[green]✓ Nuke on start completed[/green]")
                time.sleep(2)  # Give time for cleanup

            # Check if we should force pull images (only for Docker mode)
            force_pull_images = self.config.get("force_pull_image", False)
            if force_pull_images:
                if self.is_binary_mode:
                    console.print(
                        "\n[cyan]Skipping image pull in binary (no-docker) mode[/cyan]"
                    )
                else:
                    console.print(
                        "\n[bold yellow]🔄 Force pulling workflow images (force_pull_image=true)...[/bold yellow]"
                    )
                    await self._force_pull_workflow_images()
                    console.print("[green]✓ Image force pull completed[/green]")

            # Start NEAR Devnet if requested
            if self.near_devnet:
                console.print(
                    "\n[bold yellow]Step 0: Initializing NEAR Sandbox...[/bold yellow]"
                )
                self.sandbox = SandboxManager()
                try:
                    self.sandbox.start()

                    ctx_path = os.path.join(
                        self.contracts_dir, "calimero_context_config_near.wasm"
                    )
                    proxy_path = os.path.join(
                        self.contracts_dir, "calimero_context_proxy_near.wasm"
                    )

                    console.print(
                        f"[cyan]Context Config contract path: {ctx_path}[/cyan]"
                    )
                    console.print(
                        f"[cyan]Context Proxy contract path: {proxy_path}[/cyan]"
                    )

                    if not os.path.exists(ctx_path) or not os.path.exists(proxy_path):
                        raise Exception(
                            f"Contract files missing in {self.contracts_dir}. Expected calimero_context_config_near.wasm and calimero_context_proxy_near.wasm"
                        )

                    contract_id = await self.sandbox.setup_calimero(
                        ctx_path, proxy_path
                    )

                    # Determine RPC URL accessible from Docker containers
                    # Not applicable in binary mode, but kept generic
                    rpc_url = self.sandbox.get_rpc_url(
                        for_docker=(not self.is_binary_mode)
                    )

                    self.near_config = {"contract_id": contract_id, "rpc_url": rpc_url}
                except Exception as e:
                    console.print(f"[red]Sandbox setup failed: {e}[/red]")
                    if self.sandbox:
                        await self.sandbox.stop()
                    return False

            # Check if we should restart nodes at the beginning
            restart_nodes = self.config.get("restart", False)
            stop_all_nodes = self.config.get("stop_all_nodes", False)
            nuke_on_end = self.config.get("nuke_on_end", False)

            # Step 1: Restart nodes if requested (at beginning)
            if restart_nodes:
                console.print(
                    "\n[bold yellow]Step 1: Restarting workflow nodes (restart=true)...[/bold yellow]"
                )
                if not self.manager.stop_all_nodes():
                    console.print(
                        "[red]❌ Failed to stop workflow nodes - stopping workflow[/red]"
                    )
                    if stop_all_nodes:
                        self._stop_nodes_on_failure()
                    return False
                console.print("[green]✓ Workflow nodes stopped[/green]")
                time.sleep(2)  # Give time for cleanup
            else:
                console.print(
                    "\n[bold blue]Step 1: Checking workflow nodes (restart=false)...[/bold blue]"
                )
                console.print(
                    "[cyan]Will reuse existing nodes if they're running...[/cyan]"
                )

            # Step 2: Manage nodes
            console.print("\n[bold yellow]Step 2: Managing nodes...[/bold yellow]")
            if not await self._start_nodes(restart_nodes):
                console.print(
                    "[red]❌ Node management failed - stopping workflow[/red]"
                )
                if stop_all_nodes:
                    self._stop_nodes_on_failure()
                return False

            # Step 3: Wait for nodes to be ready
            console.print(
                "\n[bold yellow]Step 3: Waiting for nodes to be ready...[/bold yellow]"
            )
            if not await self._wait_for_nodes_ready():
                console.print("[red]❌ Nodes not ready - stopping workflow[/red]")
                if stop_all_nodes:
                    self._stop_nodes_on_failure()
                return False

            # Step 4: Execute workflow steps
            console.print(
                "\n[bold yellow]Step 4: Executing workflow steps...[/bold yellow]"
            )
            if not await self._execute_workflow_steps():
                console.print("[red]❌ Workflow steps failed - stopping workflow[/red]")
                if stop_all_nodes:
                    self._stop_nodes_on_failure()
                return False

            # Step 5: Stop all nodes if requested (at end)
            if stop_all_nodes:
                console.print(
                    "\n[bold yellow]Step 5: Stopping all nodes (stop_all_nodes=true)...[/bold yellow]"
                )
                if not self.manager.stop_all_nodes():
                    console.print("[red]Failed to stop all nodes[/red]")
                    # Don't return False here as workflow completed successfully
                else:
                    console.print("[green]✓ All nodes stopped[/green]")
            else:
                console.print(
                    "\n[bold blue]Step 5: Leaving nodes running (stop_all_nodes=false)...[/bold blue]"
                )
                console.print(
                    "[cyan]Nodes will continue running for future workflows[/cyan]"
                )

            # Step 6: Nuke on end if requested
            if nuke_on_end:
                console.print(
                    "\n[bold red]💥 Nuking all data after workflow ...[/bold red]"
                )
                if not self._nuke_data():
                    console.print(
                        "[yellow]⚠️  Warning: Nuke operation encountered issues[/yellow]"
                    )
                else:
                    console.print("[green]✓ Nuke on end completed[/green]")

            console.print(
                f"\n[bold green]🎉 Workflow '{workflow_name}' completed successfully![/bold green]"
            )

            # Display captured variables
            if self.global_variables or self.dynamic_values:
                console.print("\n[bold]📋 Workflow Variables:[/bold]")

                # Show global variables
                if self.global_variables:
                    console.print("  [cyan]Global Variables:[/cyan]")
                    for key, value in self.global_variables.items():
                        console.print(f"    {key}: {value}")

                # Show dynamic values (backward compatibility)
                if self.dynamic_values:
                    # Only show dynamic values that aren't already in global variables
                    unique_dynamic = {
                        k: v
                        for k, v in self.dynamic_values.items()
                        if k not in self.global_variables
                    }
                    if unique_dynamic:
                        console.print("  [cyan]Captured Values:[/cyan]")
                        for key, value in unique_dynamic.items():
                            console.print(f"    {key}: {value}")

            return True

        except Exception as e:
            console.print(f"\n[red]❌ Workflow failed with error: {str(e)}[/red]")
            stop_all_nodes = self.config.get("stop_all_nodes", False)
            if stop_all_nodes:
                self._stop_nodes_on_failure()
            return False
        finally:
            if self.sandbox:
                await self.sandbox.stop()

    def _stop_nodes_on_failure(self) -> None:
        """
        Stop all nodes when workflow fails, if stop_all_nodes is configured.
        This ensures nodes are cleaned up even on failure.
        """
        console.print(
            "\n[bold yellow]Stopping all nodes due to workflow failure (stop_all_nodes=true)...[/bold yellow]"
        )
        if not self.manager.stop_all_nodes():
            console.print("[red]Failed to stop all nodes[/red]")
        else:
            console.print("[green]✓ All nodes stopped[/green]")

    def _set_global_variable(self, key: str, value: Any) -> None:
        """
        Set a global workflow variable.

        Args:
            key: Variable name
            value: Variable value
        """
        self.global_variables[key] = value
        # Also update dynamic_values for backward compatibility
        self.dynamic_values[key] = value

    def _set_local_variable(self, key: str, value: Any) -> None:
        """
        Set a local step variable.

        Args:
            key: Variable name
            value: Variable value
        """
        self.local_variables[key] = value

    def _get_variable(self, key: str) -> Any:
        """
        Get a variable value, checking local scope first, then global.

        Args:
            key: Variable name

        Returns:
            Variable value or None if not found
        """
        # Check local scope first
        if key in self.local_variables:
            return self.local_variables[key]
        # Then check global scope
        if key in self.global_variables:
            return self.global_variables[key]
        # Finally check dynamic_values for backward compatibility
        if key in self.dynamic_values:
            return self.dynamic_values[key]
        return None

    def _clear_local_variables(self) -> None:
        """Clear all local step variables."""
        self.local_variables.clear()

    def _process_inline_variables(self, step_config: dict[str, Any]) -> None:
        """
        Process inline variables field in step configuration.

        Args:
            step_config: Step configuration dictionary
        """
        if "variables" not in step_config:
            return

        variables = step_config["variables"]
        if not isinstance(variables, dict):
            console.print(
                "[yellow]⚠️  Step 'variables' field must be a dictionary[/yellow]"
            )
            return

        for var_name, var_value in variables.items():
            # Check if this is a scoped variable (local: or global: prefix)
            if var_name.startswith("local:"):
                actual_name = var_name[6:]  # Remove "local:" prefix
                # Only resolve if it's a string with placeholders, otherwise use value as-is
                if isinstance(var_value, str):
                    from merobox.commands.bootstrap.steps.base import BaseStep

                    base_step = BaseStep({"type": "dummy"})
                    resolved_value = base_step._resolve_dynamic_value(
                        var_value,
                        self.workflow_results,
                        self.dynamic_values,
                        self.global_variables,
                        self.local_variables,
                    )
                else:
                    # Preserve original type (int, float, bool, None)
                    resolved_value = var_value
                self._set_local_variable(actual_name, resolved_value)
                console.print(
                    f"[blue]📝 Set local variable '{actual_name}' = {resolved_value}[/blue]"
                )
            elif var_name.startswith("global:"):
                actual_name = var_name[7:]  # Remove "global:" prefix
                # Only resolve if it's a string with placeholders, otherwise use value as-is
                if isinstance(var_value, str):
                    from merobox.commands.bootstrap.steps.base import BaseStep

                    base_step = BaseStep({"type": "dummy"})
                    resolved_value = base_step._resolve_dynamic_value(
                        var_value,
                        self.workflow_results,
                        self.dynamic_values,
                        self.global_variables,
                        self.local_variables,
                    )
                else:
                    # Preserve original type (int, float, bool, None)
                    resolved_value = var_value
                self._set_global_variable(actual_name, resolved_value)
                console.print(
                    f"[blue]📝 Set global variable '{actual_name}' = {resolved_value}[/blue]"
                )
            else:
                # Default: set as global variable
                # Only resolve if it's a string with placeholders, otherwise use value as-is
                if isinstance(var_value, str):
                    from merobox.commands.bootstrap.steps.base import BaseStep

                    base_step = BaseStep({"type": "dummy"})
                    resolved_value = base_step._resolve_dynamic_value(
                        var_value,
                        self.workflow_results,
                        self.dynamic_values,
                        self.global_variables,
                        self.local_variables,
                    )
                else:
                    # Preserve original type (int, float, bool, None)
                    resolved_value = var_value
                self._set_global_variable(var_name, resolved_value)
                console.print(
                    f"[blue]📝 Set global variable '{var_name}' = {resolved_value}[/blue]"
                )

    def _get_all_variables(self) -> dict[str, Any]:
        """
        Get all variables (local and global combined).
        Local variables take precedence over global.

        Returns:
            Combined dictionary of all variables
        """
        all_vars = {}
        all_vars.update(self.dynamic_values)  # Backward compatibility
        all_vars.update(self.global_variables)
        all_vars.update(self.local_variables)
        return all_vars

    def _nuke_data(self, prefix: str = None) -> bool:
        """
        Execute nuke operation to clean all data.

        Args:
            prefix: Optional prefix to filter which nodes to nuke

        Returns:
            bool: True if nuke succeeded, False otherwise
        """
        try:
            from merobox.commands.nuke import execute_nuke

            # If no prefix specified, derive from workflow nodes config
            if prefix is None:
                nodes_config = self.config.get("nodes", {})
                prefix = nodes_config.get("prefix", None)

            return execute_nuke(
                manager=self.manager,
                prefix=prefix,
                verbose=False,
                silent=False,
            )
        except Exception as e:
            console.print(f"[red]Nuke operation failed: {str(e)}[/red]")
            return False

    async def _force_pull_workflow_images(self) -> None:
        """Force pull all Docker images specified in the workflow configuration."""
        # Only applicable in Docker mode
        if self.is_binary_mode:
            return

        try:
            # Get image from nodes configuration
            nodes_config = self.config.get("nodes", {})
            if isinstance(nodes_config, dict):
                image = nodes_config.get("image")
                if image:
                    console.print(
                        f"[yellow]Force pulling workflow image: {image}[/yellow]"
                    )
                    try:
                        if not self.manager.force_pull_image(image):
                            console.print(
                                f"[red]Warning: Failed to force pull image: {image}[/red]"
                            )
                            console.print(
                                "[yellow]Workflow will continue with existing image[/yellow]"
                            )
                    except Exception as e:
                        console.print(
                            f"[red]Warning: force_pull_image failed for image: {image} - {e}[/red]"
                        )

                # Check for images in individual node configurations
                for node_name, node_config in nodes_config.items():
                    if isinstance(node_config, dict) and "image" in node_config:
                        image = node_config["image"]
                        console.print(
                            f"[yellow]Force pulling image for node {node_name}: {image}[/yellow]"
                        )
                        try:
                            if not self.manager.force_pull_image(image):
                                console.print(
                                    f"[red]Warning: Failed to force pull image for {node_name}: {image}[/red]"
                                )
                                console.print(
                                    "[yellow]Workflow will continue with existing image[/yellow]"
                                )
                        except Exception as e:
                            console.print(
                                f"[red]Warning: force_pull_image failed for node {node_name}: {image} - {e}[/red]"
                            )

        except Exception as e:
            console.print(f"[red]Error during force pull: {str(e)}[/red]")
            console.print(
                "[yellow]Workflow will continue with existing images[/yellow]"
            )

    def _is_node_running(self, node_name: str) -> bool:
        """Check if a node is running (works for both binary and Docker mode)."""
        try:
            if hasattr(self.manager, "is_node_running"):
                return self.manager.is_node_running(node_name)

            # Fallback to Docker client (Docker mode only)
            if not self.is_binary_mode and hasattr(self.manager, "client"):
                try:
                    container = self.manager.client.containers.get(node_name)
                    return container.status == "running"
                except docker.errors.NotFound:
                    return False
                except Exception:
                    return False

            return False
        except Exception:
            return False

    async def _start_nodes(self, restart: bool) -> bool:
        """Start the configured nodes."""
        nodes_config = self.config.get("nodes", {})

        if not nodes_config:
            console.print("[red]No nodes configuration found[/red]")
            return False

        base_port = nodes_config.get("base_port", 2428)
        base_rpc_port = nodes_config.get("base_rpc_port", 2528)

        chain_id = nodes_config.get("chain_id", "testnet-1")
        image = self.image if self.image is not None else nodes_config.get("image")
        prefix = nodes_config.get("prefix", "calimero-node")

        # Ensure nodes are restarted when Near Devnet or Mock Relayer is requested so wiring is fresh
        if (self.near_devnet or self.mock_relayer) and not restart:
            feature = "NEAR Devnet" if self.near_devnet else "Mock Relayer"
            console.print(
                f"[yellow]{feature} requested; forcing restart to wire nodes to the relayer[/yellow]"
            )
            restart = True

        # If workflow declares a count, delegate to manager to handle bulk creation
        if "count" in nodes_config:
            count = nodes_config["count"]
            if restart:
                console.print(
                    f"Starting {count} nodes with prefix '{prefix}' (restart mode)..."
                )

                # NEAR Devnet Config Logic
                node_near_config = {}
                if self.near_devnet:
                    console.print("[green]✓ Using Near Devnet config [/green]")
                    for i in range(count):
                        node_name = f"{prefix}-{i+1}"
                        console.print(
                            f"[green]✓ Creating account '{node_name}' using Near Devnet config [/green]"
                        )
                        creds = await self.sandbox.create_node_account(node_name)
                        node_near_config[node_name] = {
                            "rpc_url": self.near_config["rpc_url"],
                            "contract_id": self.near_config["contract_id"],
                            **creds,
                        }

                if not self.manager.run_multiple_nodes(
                    count,
                    base_port,
                    base_rpc_port,
                    chain_id,
                    prefix,
                    image,
                    self.auth_service,
                    self.auth_image,
                    self.auth_use_cached,
                    self.webui_use_cached,
                    self.log_level,
                    self.rust_backtrace,
                    self.mock_relayer,
                    workflow_id=self.workflow_id,
                    e2e_mode=self.e2e_mode,
                    near_devnet_config=node_near_config,
                ):
                    return False
            else:
                console.print(
                    f"Checking {count} nodes with prefix '{prefix}' (no restart mode)..."
                )
                for i in range(count):
                    node_name = f"{prefix}-{i+1}"
                    is_running = self._is_node_running(node_name)

                    if is_running:
                        console.print(
                            f"[green]✓ Node '{node_name}' is already running[/green]"
                        )
                        continue

                    # NEAR Devnet Config Logic
                    node_near_config = None
                    if self.near_devnet:
                        creds = await self.sandbox.create_node_account(node_name)
                        node_near_config = {
                            "rpc_url": self.near_config["rpc_url"],
                            "contract_id": self.near_config["contract_id"],
                            **creds,
                        }

                    # Not running -> start (allow manager to allocate ports if base_* is None)
                    port = base_port + i if base_port is not None else None
                    rpc_port = base_rpc_port + i if base_rpc_port is not None else None
                    if not self.manager.run_node(
                        node_name,
                        port,
                        rpc_port,
                        chain_id,
                        None,
                        image,
                        self.auth_service,
                        self.auth_image,
                        self.auth_use_cached,
                        self.webui_use_cached,
                        self.log_level,
                        self.rust_backtrace,
                        self.mock_relayer,
                        workflow_id=self.workflow_id,
                        e2e_mode=self.e2e_mode,
                        near_devnet_config=node_near_config,
                    ):
                        return False

            console.print("[green]✓ Node management completed[/green]")
            return True

        # Otherwise handle individually defined nodes (dict or list)
        if isinstance(nodes_config, dict):
            items = nodes_config.items()
        else:
            # list of node names
            items = ((n, None) for n in nodes_config)

        for node_name, node_cfg in items:
            # Resolve per-node settings
            if isinstance(node_cfg, dict):
                port = node_cfg.get("port", base_port)
                rpc_port = node_cfg.get("rpc_port", base_rpc_port)
                node_chain_id = node_cfg.get("chain_id", chain_id)
                node_image = (
                    self.image
                    if self.image is not None
                    else node_cfg.get("image", image)
                )
                data_dir = node_cfg.get("data_dir")
            else:
                port = base_port
                rpc_port = base_rpc_port
                node_chain_id = chain_id
                node_image = image
                data_dir = None

            # Check if node is running
            is_running = self._is_node_running(node_name)

            node_near_config = None
            if self.near_devnet:
                # Create unique account for this node
                creds = await self.sandbox.create_node_account(node_name)

                node_near_config = {
                    "rpc_url": self.near_config["rpc_url"],
                    "contract_id": self.near_config["contract_id"],
                    **creds,
                }

            if is_running:
                if restart:
                    console.print(
                        f"[yellow]Node '{node_name}' is running but restart requested, stopping...[/yellow]"
                    )
                    try:
                        if hasattr(self.manager, "stop_node"):
                            self.manager.stop_node(node_name)
                        elif not self.is_binary_mode and hasattr(
                            self.manager, "client"
                        ):
                            container = self.manager.client.containers.get(node_name)
                            container.stop()
                            container.remove()
                    except Exception as e:
                        console.print(
                            f"[yellow]Warning: Failed to stop node: {e}[/yellow]"
                        )

                    console.print(f"Starting node '{node_name}'...")
                    if not self.manager.run_node(
                        node_name,
                        port,
                        rpc_port,
                        node_chain_id,
                        data_dir,
                        node_image,
                        self.auth_service,
                        self.auth_image,
                        self.auth_use_cached,
                        self.webui_use_cached,
                        self.log_level,
                        self.rust_backtrace,
                        self.mock_relayer,
                        workflow_id=self.workflow_id,
                        near_devnet_config=node_near_config,
                    ):
                        return False
                else:
                    console.print(
                        f"[green]✓ Node '{node_name}' is already running[/green]"
                    )
                    continue
            else:
                console.print(f"Starting node '{node_name}'...")
                if not self.manager.run_node(
                    node_name,
                    port,
                    rpc_port,
                    node_chain_id,
                    data_dir,
                    node_image,
                    self.auth_service,
                    self.auth_image,
                    self.auth_use_cached,
                    self.webui_use_cached,
                    self.log_level,
                    self.rust_backtrace,
                    self.mock_relayer,
                    workflow_id=self.workflow_id,
                    near_devnet_config=node_near_config,
                ):
                    return False

        console.print("[green]✓ Node management completed[/green]")
        return True

    async def _wait_for_nodes_ready(self) -> bool:
        """Wait for all nodes to be ready and accessible."""
        nodes_config = self.config.get("nodes", {})
        wait_timeout = self.config.get("wait_timeout", 60)  # Default 60 seconds

        if "count" in nodes_config:
            count = nodes_config["count"]
            prefix = nodes_config.get("prefix", "calimero-node")
            node_names = [f"{prefix}-{i+1}" for i in range(count)]
        else:
            node_names = (
                list(nodes_config.keys())
                if isinstance(nodes_config, dict)
                else list(nodes_config)
            )

        console.print(
            f"Waiting up to {wait_timeout} seconds for {len(node_names)} nodes to be ready..."
        )

        start_time = time.time()
        ready_nodes = set()

        with Progress(
            SpinnerColumn(),
            TextColumn("[progress.description]{task.description}"),
            BarColumn(),
            TextColumn("[progress.percentage]{task.percentage:>3.0f}%"),
            TimeElapsedColumn(),
            console=console,
        ) as progress:
            task = progress.add_task("Waiting for nodes...", total=len(node_names))

            while (
                len(ready_nodes) < len(node_names)
                and (time.time() - start_time) < wait_timeout
            ):
                for node_name in node_names:
                    if node_name not in ready_nodes:
                        try:
                            is_running = self._is_node_running(node_name)

                            if is_running:
                                if self.manager.verify_admin_binding(node_name):
                                    ready_nodes.add(node_name)
                                    progress.update(task, completed=len(ready_nodes))
                                    console.print(
                                        f"[green]✓ Node {node_name} is ready[/green]"
                                    )
                        except Exception:
                            pass

                if len(ready_nodes) < len(node_names):
                    await asyncio.sleep(2)

        if len(ready_nodes) == len(node_names):
            console.print("[green]✓ All nodes are ready[/green]")
            return True
        else:
            missing_nodes = set(node_names) - ready_nodes
            console.print(f"[red]❌ Nodes not ready: {', '.join(missing_nodes)}[/red]")
            return False

    def _get_valid_node_names(self) -> set[str]:
        """Get the set of valid node names based on nodes configuration."""
        nodes_config = self.config.get("nodes", {})

        if not nodes_config:
            return set()

        if isinstance(nodes_config, dict) and "count" in nodes_config:
            count = nodes_config["count"]
            if isinstance(count, int) and count >= 0:
                prefix = nodes_config.get("prefix", "calimero-node")
                return {f"{prefix}-{i+1}" for i in range(count)}
            else:
                return set()
        else:
            if isinstance(nodes_config, dict):
                return set(nodes_config.keys())
            elif isinstance(nodes_config, list):
                return set(nodes_config)
            else:
                return set()

    def _extract_node_references_from_step(self, step: dict[str, Any]) -> set[str]:
        """Extract all node references from a step, including nested steps."""
        node_refs = set()

        if "node" in step:
            node_value = step["node"]
            if (
                isinstance(node_value, str)
                and "{{" not in node_value
                and "}}" not in node_value
            ):
                node_refs.add(node_value)

        if step.get("type") == "repeat":
            for nested_step in step.get("steps") or []:
                node_refs.update(self._extract_node_references_from_step(nested_step))

        return node_refs

    def _validate_node_references(self) -> bool:
        """Validate that all node references in workflow steps exist."""
        steps = self.config.get("steps", [])

        if not steps:
            return True

        valid_nodes = self._get_valid_node_names()

        referenced_nodes = set()
        for step in steps:
            referenced_nodes.update(self._extract_node_references_from_step(step))

        if not valid_nodes:
            if referenced_nodes:
                console.print(
                    f"[red]❌ Workflow references nodes but no nodes are configured: {', '.join(sorted(referenced_nodes))}[/red]"
                )
                return False
            return True

        invalid_nodes = referenced_nodes - valid_nodes

        if invalid_nodes:
            console.print(
                f"[red]❌ Workflow references non-existent nodes: {', '.join(sorted(invalid_nodes))}[/red]"
            )
            console.print(
                f"[yellow]Valid nodes based on configuration: {', '.join(sorted(valid_nodes))}[/yellow]"
            )
            nodes_config = self.config.get("nodes", {})
            if "count" in nodes_config:
                count = nodes_config["count"]
                prefix = nodes_config.get("prefix", "calimero-node")
                console.print(
                    f"[yellow]Configuration specifies count={count} with prefix='{prefix}', "
                    f"so only nodes {prefix}-1 through {prefix}-{count} exist[/yellow]"
                )
            return False

        return True

    async def _execute_workflow_steps(self) -> bool:
        """Execute the configured workflow steps."""
        steps = self.config.get("steps", [])

        if not steps:
            console.print("[yellow]No workflow steps configured[/yellow]")
            return True

        if not self._validate_node_references():
            return False

        for i, step in enumerate(steps, 1):
            step_type = step.get("type")
            step_name = step.get("name", f"Step {i}")

            console.print(
                f"\n[bold cyan]Executing {step_name} ({step_type})...[/bold cyan]"
            )

            try:
                # Process inline variables before step execution
                self._process_inline_variables(step)

                # Create appropriate step executor
                step_executor = self._create_step_executor(step_type, step)
                if not step_executor:
                    console.print(f"[red]Unknown step type: {step_type}[/red]")
                    return False

                # Execute the step with both variable scopes
                success = await step_executor.execute(
                    self.workflow_results,
                    self.dynamic_values,
                    self.global_variables,
                    self.local_variables,
                )

                if not success:
                    console.print(f"[red]❌ Step '{step_name}' failed[/red]")
                    return False

                console.print(f"[green]✓ Step '{step_name}' completed[/green]")

                self._clear_local_variables()
            except Exception as e:
                console.print(
                    f"[red]❌ Step '{step_name}' failed with error: {str(e)}[/red]"
                )
                return False

        return True

    def _create_step_executor(self, step_type: str, step_config: dict[str, Any]):
        """Create a step executor based on the step type."""
        if step_type == "install_application":
            from merobox.commands.bootstrap.steps import InstallApplicationStep

            return InstallApplicationStep(step_config, manager=self.manager)
        elif step_type == "create_context":
            from merobox.commands.bootstrap.steps import CreateContextStep

            return CreateContextStep(step_config, manager=self.manager)
        elif step_type == "create_identity":
            from merobox.commands.bootstrap.steps import CreateIdentityStep

            return CreateIdentityStep(step_config, manager=self.manager)
        elif step_type == "invite_identity":
            from merobox.commands.bootstrap.steps import InviteIdentityStep

            return InviteIdentityStep(step_config, manager=self.manager)
        elif step_type == "join_context":
            from merobox.commands.bootstrap.steps import JoinContextStep

            return JoinContextStep(step_config, manager=self.manager)
        elif step_type == "invite_open":
            from merobox.commands.bootstrap.steps import InviteOpenStep

            return InviteOpenStep(step_config, manager=self.manager)
        elif step_type == "join_open":
            from merobox.commands.bootstrap.steps import JoinOpenStep

            return JoinOpenStep(step_config, manager=self.manager)
        elif step_type == "call":
            from merobox.commands.bootstrap.steps import ExecuteStep

            return ExecuteStep(step_config, manager=self.manager)
        elif step_type == "wait":
            from merobox.commands.bootstrap.steps import WaitStep

            return WaitStep(step_config, manager=self.manager)
        elif step_type == "wait_for_sync":
            from merobox.commands.bootstrap.steps import WaitForSyncStep

            return WaitForSyncStep(step_config, manager=self.manager)
        elif step_type == "repeat":
            from merobox.commands.bootstrap.steps import RepeatStep

            return RepeatStep(step_config, manager=self.manager, parent_executor=self)
        elif step_type == "script":
            from merobox.commands.bootstrap.steps import ScriptStep

            return ScriptStep(step_config, manager=self.manager)
        elif step_type == "assert":
            from merobox.commands.bootstrap.steps.assertion import AssertStep

            return AssertStep(step_config, manager=self.manager)
        elif step_type == "json_assert":
            from merobox.commands.bootstrap.steps.json_assertion import JsonAssertStep

            return JsonAssertStep(step_config)
        elif step_type == "get_proposal":
            from merobox.commands.bootstrap.steps.proposals import GetProposalStep

            return GetProposalStep(step_config, manager=self.manager)
        elif step_type == "list_proposals":
            from merobox.commands.bootstrap.steps.proposals import ListProposalsStep

            return ListProposalsStep(step_config, manager=self.manager)
        elif step_type == "get_proposal_approvers":
            from merobox.commands.bootstrap.steps.proposals import (
                GetProposalApproversStep,
            )

            return GetProposalApproversStep(step_config, manager=self.manager)
        elif step_type == "upload_blob":
            from merobox.commands.bootstrap.steps import UploadBlobStep

            return UploadBlobStep(step_config, manager=self.manager)
        elif step_type == "create_mesh":
            from merobox.commands.bootstrap.steps.mesh import CreateMeshStep

            return CreateMeshStep(step_config, manager=self.manager)
        elif step_type == "run_workflow":
            from merobox.commands.bootstrap.steps import RunWorkflowStep

            return RunWorkflowStep(
                step_config, manager=self.manager, parent_executor=self
            )
        elif step_type == "run_workflows":
            from merobox.commands.bootstrap.steps import RunWorkflowsStep

            return RunWorkflowsStep(
                step_config, manager=self.manager, parent_executor=self
            )
        else:
            console.print(f"[red]Unknown step type: {step_type}[/red]")
            return None<|MERGE_RESOLUTION|>--- conflicted
+++ resolved
@@ -38,13 +38,10 @@
         rust_backtrace: str = "0",
         mock_relayer: bool = False,
         e2e_mode: bool = False,
-<<<<<<< HEAD
         parent_executor: Optional["WorkflowExecutor"] = None,
         nesting_level: int = 0,
-=======
         near_devnet: bool = False,
         contracts_dir: str = None,
->>>>>>> fdbb660e
     ):
         self.config = config
         self.manager = manager
@@ -91,13 +88,11 @@
 
         self.workflow_id = str(uuid.uuid4())[:8]
 
-<<<<<<< HEAD
         # Workflow orchestration support
         self.parent_executor = parent_executor
         self.nesting_level = nesting_level
         self.max_nesting_depth = config.get("max_workflow_nesting", 5)
         self.workflow_timeout = config.get("workflow_timeout", 3600)
-=======
         self.near_devnet = near_devnet or config.get("near_devnet", False)
         self.contracts_dir = contracts_dir or config.get("contracts_dir", None)
 
@@ -113,7 +108,6 @@
                 "[red] Config Error: near_devnet requires contracts_dir to be specified[/red]"
             )
             sys.exit(1)
->>>>>>> fdbb660e
 
         try:
             console.print(
