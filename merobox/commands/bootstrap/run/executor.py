"""
Main workflow executor - Orchestrates workflow execution and manages the overall process.
"""

import asyncio
import os
import sys
import time
from typing import Any, Optional

import docker
from rich.progress import (
    BarColumn,
    Progress,
    SpinnerColumn,
    TextColumn,
    TimeElapsedColumn,
)

from merobox.commands.manager import DockerManager
from merobox.commands.near.sandbox import SandboxManager
from merobox.commands.utils import console


class WorkflowExecutor:
    """Executes Calimero workflows based on YAML configuration."""

    def __init__(
        self,
        config: dict[str, Any],
        manager: DockerManager,
        image: Optional[str] = None,
        auth_service: bool = False,
        auth_image: str = None,
        auth_use_cached: bool = False,
        webui_use_cached: bool = False,
        log_level: str = "debug",
        rust_backtrace: str = "0",
        mock_relayer: bool = False,
        e2e_mode: bool = False,
        parent_executor: Optional["WorkflowExecutor"] = None,
        nesting_level: int = 0,
        near_devnet: bool = False,
        contracts_dir: str = None,
    ):
        self.config = config
        self.manager = manager
        self.near_devnet = near_devnet
        self.contracts_dir = contracts_dir
        self.sandbox = None
        self.sandbox_is_shared = False  # Track if sandbox is shared from parent
        self.near_config = {}
        self.created_node_accounts = (
            {}
        )  # Track created node accounts: {node_name: creds}
        # Lock to protect created_node_accounts from race conditions in parallel workflows
        self._accounts_lock = (
            parent_executor._accounts_lock
            if parent_executor and hasattr(parent_executor, "_accounts_lock")
            else asyncio.Lock()
        )

        # Determine if we're in binary mode
        self.is_binary_mode = (
            hasattr(manager, "binary_path") and manager.binary_path is not None
        )

        # Auth service can be enabled by CLI flag or workflow config (CLI takes precedence)
        self.auth_service = auth_service or config.get("auth_service", False)
        # Auth image can be set by CLI flag or workflow config (CLI takes precedence)
        self.auth_image = (
            auth_image if auth_image is not None else config.get("auth_image", None)
        )
        # Auth use cached can be enabled by CLI flag or workflow config (CLI takes precedence)
        self.auth_use_cached = auth_use_cached or config.get("auth_use_cached", False)
        # WebUI use cached can be enabled by CLI flag or workflow config (CLI takes precedence)
        self.webui_use_cached = webui_use_cached or config.get(
            "webui_use_cached", False
        )
        # Log level can be set by CLI flag or workflow config (CLI takes precedence)
        self.log_level = (
            log_level if log_level is not None else config.get("log_level", "debug")
        )
        # Log level can be set by CLI flag or workflow config (CLI takes precedence)
        self.rust_backtrace = (
            rust_backtrace
            if rust_backtrace is not None
            else config.get("rust_backtrace", "0")
        )
        # Mock relayer can be enabled by CLI flag or workflow config (CLI takes precedence)
        self.mock_relayer = mock_relayer or config.get("mock_relayer", False)

        # E2E mode can be enabled by CLI flag or workflow config (CLI takes precedence)
        self.e2e_mode = e2e_mode or config.get("e2e_mode", False)

        # Bootstrap nodes can be specified in workflow config to override e2e_mode's empty default
        self.bootstrap_nodes = config.get("bootstrap_nodes", None)

        # Generate unique workflow ID for test isolation (like e2e tests)
        import uuid

        self.workflow_id = str(uuid.uuid4())[:8]

        # Workflow orchestration support
        self.parent_executor = parent_executor
        self.nesting_level = nesting_level
        # Ensure max_nesting_depth is an integer (YAML might parse as string)
        max_nesting_raw = config.get("max_workflow_nesting", 5)
        try:
            self.max_nesting_depth = int(max_nesting_raw)
        except (ValueError, TypeError):
            console.print(
                f"[yellow]⚠️  Invalid max_workflow_nesting value '{max_nesting_raw}', using default 5[/yellow]"
            )
            self.max_nesting_depth = 5
        # Ensure workflow_timeout is an integer (YAML might parse as string)
        timeout_raw = config.get("workflow_timeout", 3600)
        try:
            self.workflow_timeout = int(timeout_raw)
        except (ValueError, TypeError):
            console.print(
                f"[yellow]⚠️  Invalid workflow_timeout value '{timeout_raw}', using default 3600[/yellow]"
            )
            self.workflow_timeout = 3600
        self.near_devnet = near_devnet or config.get("near_devnet", False)
        self.contracts_dir = contracts_dir or config.get("contracts_dir", None)

        # Forbid having Near Devnet (sandbox) configuration and mock relayer at the same time
        if self.mock_relayer and self.near_devnet:
            console.print(
                "[red]Configuration Error: --mock-relayer and --near-devnet cannot be enabled simultaneously.[/red]"
            )
            sys.exit(1)

        if self.near_devnet and not self.contracts_dir:
            console.print(
                "[red] Config Error: near_devnet requires contracts_dir to be specified[/red]"
            )
            sys.exit(1)

        try:
            console.print(
                f"[cyan]WorkflowExecutor: resolved log_level='{self.log_level}', binary_mode={self.is_binary_mode}[/cyan]"
            )
            console.print(
                f"[cyan]WorkflowExecutor: workflow_id='{self.workflow_id}' (for test isolation)[/cyan]"
            )
            if self.nesting_level > 0:
                console.print(
                    f"[cyan]WorkflowExecutor: nesting_level={self.nesting_level}, max_depth={self.max_nesting_depth}[/cyan]"
                )
        except Exception:
            pass
        try:
            console.print(
                f"[cyan]WorkflowExecutor: resolved rust_backtrace='{self.rust_backtrace}', binary_mode={self.is_binary_mode}[/cyan]"
            )
        except Exception:
            pass
        try:
            if self.mock_relayer:
                console.print("[cyan]WorkflowExecutor: mock relayer enabled[/cyan]")
        except Exception:
            pass

        # Variable management with scopes
        self.workflow_results = {}
        self.dynamic_values = {}  # For backward compatibility
        self.global_variables = {}  # Workflow-scope variables
        # Step-scope variables (cleared after each step)
        self.local_variables = {}

        # Initialize global variables from workflow config
        if "variables" in config:
            self.global_variables.update(config["variables"])
            console.print(
                f"[cyan]Initialized {len(self.global_variables)} global workflow variable(s)[/cyan]"
            )

        # Node image can be overridden by CLI flag; otherwise from config; else default in manager
        self.image = image

    async def execute_workflow(self) -> bool:
        """Execute the complete workflow."""
        workflow_name = self.config.get("name", "Unnamed Workflow")
        console.print(
            f"\n[bold blue]🚀 Executing Workflow: {workflow_name}[/bold blue]"
        )

        try:
            # Check if we should nuke on start
            nuke_on_start = self.config.get("nuke_on_start", False)
            if nuke_on_start:
                console.print(
                    "\n[bold red]💥 Nuking all data before workflow ...[/bold red]"
                )
                if not self._nuke_data():
                    console.print(
                        "[yellow]⚠️  Warning: Nuke operation encountered issues, continuing anyway...[/yellow]"
                    )
                else:
                    console.print("[green]✓ Nuke on start completed[/green]")
                time.sleep(2)  # Give time for cleanup

            # Check if we should force pull images
            force_pull_images = self.config.get("force_pull_image", False)
            if force_pull_images:
                console.print(
                    "\n[bold red]💥 Nuking all data before workflow ...[/bold red]"
                )
                if not self._nuke_data():
                    console.print(
                        "[yellow]⚠️  Warning: Nuke operation encountered issues, continuing anyway...[/yellow]"
                    )
                else:
                    console.print("[green]✓ Nuke on start completed[/green]")
                time.sleep(2)  # Give time for cleanup

            # Check if we should force pull images (only for Docker mode)
            force_pull_images = self.config.get("force_pull_image", False)
            if force_pull_images:
                if self.is_binary_mode:
                    console.print(
                        "\n[cyan]Skipping image pull in binary (no-docker) mode[/cyan]"
                    )
                else:
                    console.print(
                        "\n[bold yellow]🔄 Force pulling workflow images (force_pull_image=true)...[/bold yellow]"
                    )
                    await self._force_pull_workflow_images()
                    console.print("[green]✓ Image force pull completed[/green]")

            # Start NEAR Devnet if requested
            if self.near_devnet:
                # Check if parent executor already has a sandbox (share it)
                if (
                    self.parent_executor
                    and hasattr(self.parent_executor, "sandbox")
                    and self.parent_executor.sandbox
                ):
                    console.print(
                        "\n[bold yellow]Step 0: Reusing parent NEAR Sandbox...[/bold yellow]"
                    )
                    self.sandbox = self.parent_executor.sandbox
                    self.sandbox_is_shared = True  # Mark as shared
                    # Reuse parent's near_config
                    if (
                        hasattr(self.parent_executor, "near_config")
                        and self.parent_executor.near_config
                    ):
                        self.near_config = self.parent_executor.near_config
                        console.print(
                            "[green]✓ Using parent's NEAR Sandbox configuration[/green]"
                        )
                    # Reuse parent's created node accounts and lock
                    if hasattr(self.parent_executor, "created_node_accounts"):
                        self.created_node_accounts = (
                            self.parent_executor.created_node_accounts
                        )
                        # Share the parent's lock to protect against race conditions
                        if hasattr(self.parent_executor, "_accounts_lock"):
                            self._accounts_lock = self.parent_executor._accounts_lock
                        console.print(
                            f"[green]✓ Reusing {len(self.created_node_accounts)} node account(s) from parent[/green]"
                        )
                else:
                    console.print(
                        "\n[bold yellow]Step 0: Initializing NEAR Sandbox...[/bold yellow]"
                    )
                    self.sandbox = SandboxManager()
                    try:
                        self.sandbox.start()

                        ctx_path = os.path.join(
                            self.contracts_dir, "calimero_context_config_near.wasm"
                        )
                        proxy_path = os.path.join(
                            self.contracts_dir, "calimero_context_proxy_near.wasm"
                        )

                        console.print(
                            f"[cyan]Context Config contract path: {ctx_path}[/cyan]"
                        )
                        console.print(
                            f"[cyan]Context Proxy contract path: {proxy_path}[/cyan]"
                        )

                        if not os.path.exists(ctx_path) or not os.path.exists(
                            proxy_path
                        ):
                            raise Exception(
                                f"Contract files missing in {self.contracts_dir}. Expected calimero_context_config_near.wasm and calimero_context_proxy_near.wasm"
                            )

                        contract_id = await self.sandbox.setup_calimero(
                            ctx_path, proxy_path
                        )

                        # Determine RPC URL accessible from Docker containers
                        # Not applicable in binary mode, but kept generic
                        rpc_url = self.sandbox.get_rpc_url(
                            for_docker=(not self.is_binary_mode)
                        )

                        self.near_config = {
                            "contract_id": contract_id,
                            "rpc_url": rpc_url,
                        }
                    except Exception as e:
                        console.print(f"[red]Sandbox setup failed: {e}[/red]")
                        if self.sandbox:
                            await self.sandbox.stop()
                        return False

            # Check if we should restart nodes at the beginning
            restart_nodes = self.config.get("restart", False)
            stop_all_nodes = self.config.get("stop_all_nodes", False)
            nuke_on_end = self.config.get("nuke_on_end", False)

            # Step 1: Restart nodes if requested (at beginning)
            if restart_nodes:
                console.print(
                    "\n[bold yellow]Step 1: Restarting workflow nodes (restart=true)...[/bold yellow]"
                )
                if not self.manager.stop_all_nodes():
                    console.print(
                        "[red]❌ Failed to stop workflow nodes - stopping workflow[/red]"
                    )
                    if stop_all_nodes:
                        self._stop_nodes_on_failure()
                    return False
                console.print("[green]✓ Workflow nodes stopped[/green]")
                time.sleep(2)  # Give time for cleanup
            else:
                console.print(
                    "\n[bold blue]Step 1: Checking workflow nodes (restart=false)...[/bold blue]"
                )
                console.print(
                    "[cyan]Will reuse existing nodes if they're running...[/cyan]"
                )

            # Step 2: Manage nodes
            console.print("\n[bold yellow]Step 2: Managing nodes...[/bold yellow]")
            if not await self._start_nodes(restart_nodes):
                console.print(
                    "[red]❌ Node management failed - stopping workflow[/red]"
                )
                if stop_all_nodes:
                    self._stop_nodes_on_failure()
                return False

            # Step 3: Wait for nodes to be ready
            console.print(
                "\n[bold yellow]Step 3: Waiting for nodes to be ready...[/bold yellow]"
            )
            if not await self._wait_for_nodes_ready():
                console.print("[red]❌ Nodes not ready - stopping workflow[/red]")
                if stop_all_nodes:
                    self._stop_nodes_on_failure()
                return False

            # Step 4: Execute workflow steps
            console.print(
                "\n[bold yellow]Step 4: Executing workflow steps...[/bold yellow]"
            )
            if not await self._execute_workflow_steps():
                console.print("[red]❌ Workflow steps failed - stopping workflow[/red]")
                if stop_all_nodes:
                    self._stop_nodes_on_failure()
                return False

            # Step 5: Stop all nodes if requested (at end)
            if stop_all_nodes:
                console.print(
                    "\n[bold yellow]Step 5: Stopping all nodes (stop_all_nodes=true)...[/bold yellow]"
                )
                if not self.manager.stop_all_nodes():
                    console.print("[red]Failed to stop all nodes[/red]")
                    # Don't return False here as workflow completed successfully
                else:
                    console.print("[green]✓ All nodes stopped[/green]")
            else:
                console.print(
                    "\n[bold blue]Step 5: Leaving nodes running (stop_all_nodes=false)...[/bold blue]"
                )
                console.print(
                    "[cyan]Nodes will continue running for future workflows[/cyan]"
                )

            # Step 6: Nuke on end if requested
            if nuke_on_end:
                console.print(
                    "\n[bold red]💥 Nuking all data after workflow ...[/bold red]"
                )
                if not self._nuke_data():
                    console.print(
                        "[yellow]⚠️  Warning: Nuke operation encountered issues[/yellow]"
                    )
                else:
                    console.print("[green]✓ Nuke on end completed[/green]")

            console.print(
                f"\n[bold green]🎉 Workflow '{workflow_name}' completed successfully![/bold green]"
            )

            # Display captured variables
            if self.global_variables or self.dynamic_values:
                console.print("\n[bold]📋 Workflow Variables:[/bold]")

                # Show global variables
                if self.global_variables:
                    console.print("  [cyan]Global Variables:[/cyan]")
                    for key, value in self.global_variables.items():
                        console.print(f"    {key}: {value}")

                # Show dynamic values (backward compatibility)
                if self.dynamic_values:
                    # Only show dynamic values that aren't already in global variables
                    unique_dynamic = {
                        k: v
                        for k, v in self.dynamic_values.items()
                        if k not in self.global_variables
                    }
                    if unique_dynamic:
                        console.print("  [cyan]Captured Values:[/cyan]")
                        for key, value in unique_dynamic.items():
                            console.print(f"    {key}: {value}")

            return True

        except Exception as e:
            console.print(f"\n[red]❌ Workflow failed with error: {str(e)}[/red]")
            stop_all_nodes = self.config.get("stop_all_nodes", False)
            if stop_all_nodes:
                self._stop_nodes_on_failure()
            return False
        finally:
            # Only stop sandbox if we own it (not shared from parent)
            if self.sandbox and not self.sandbox_is_shared:
                await self.sandbox.stop()

    def _stop_nodes_on_failure(self) -> None:
        """
        Stop all nodes when workflow fails, if stop_all_nodes is configured.
        This ensures nodes are cleaned up even on failure.
        """
        console.print(
            "\n[bold yellow]Stopping all nodes due to workflow failure (stop_all_nodes=true)...[/bold yellow]"
        )
        if not self.manager.stop_all_nodes():
            console.print("[red]Failed to stop all nodes[/red]")
        else:
            console.print("[green]✓ All nodes stopped[/green]")

    def _set_global_variable(self, key: str, value: Any) -> None:
        """
        Set a global workflow variable.

        Args:
            key: Variable name
            value: Variable value
        """
        self.global_variables[key] = value
        # Also update dynamic_values for backward compatibility
        self.dynamic_values[key] = value

    def _set_local_variable(self, key: str, value: Any) -> None:
        """
        Set a local step variable.

        Args:
            key: Variable name
            value: Variable value
        """
        self.local_variables[key] = value

    def _get_variable(self, key: str) -> Any:
        """
        Get a variable value, checking local scope first, then global.

        Args:
            key: Variable name

        Returns:
            Variable value or None if not found
        """
        # Check local scope first
        if key in self.local_variables:
            return self.local_variables[key]
        # Then check global scope
        if key in self.global_variables:
            return self.global_variables[key]
        # Finally check dynamic_values for backward compatibility
        if key in self.dynamic_values:
            return self.dynamic_values[key]
        return None

    def _clear_local_variables(self) -> None:
        """Clear all local step variables."""
        self.local_variables.clear()

    def _process_inline_variables(self, step_config: dict[str, Any]) -> None:
        """
        Process inline variables field in step configuration.

        Args:
            step_config: Step configuration dictionary
        """
        if "variables" not in step_config:
            return

        variables = step_config["variables"]
        if not isinstance(variables, dict):
            console.print(
                "[yellow]⚠️  Step 'variables' field must be a dictionary[/yellow]"
            )
            return

        for var_name, var_value in variables.items():
            # Check if this is a scoped variable (local: or global: prefix)
            if var_name.startswith("local:"):
                actual_name = var_name[6:]  # Remove "local:" prefix
                # Only resolve if it's a string with placeholders, otherwise use value as-is
                if isinstance(var_value, str):
                    from merobox.commands.bootstrap.steps.base import BaseStep

                    base_step = BaseStep({"type": "dummy"})
                    resolved_value = base_step._resolve_dynamic_value(
                        var_value,
                        self.workflow_results,
                        self.dynamic_values,
                        self.global_variables,
                        self.local_variables,
                    )
                else:
                    # Preserve original type (int, float, bool, None)
                    resolved_value = var_value
                self._set_local_variable(actual_name, resolved_value)
                console.print(
                    f"[blue]📝 Set local variable '{actual_name}' = {resolved_value}[/blue]"
                )
            elif var_name.startswith("global:"):
                actual_name = var_name[7:]  # Remove "global:" prefix
                # Only resolve if it's a string with placeholders, otherwise use value as-is
                if isinstance(var_value, str):
                    from merobox.commands.bootstrap.steps.base import BaseStep

                    base_step = BaseStep({"type": "dummy"})
                    resolved_value = base_step._resolve_dynamic_value(
                        var_value,
                        self.workflow_results,
                        self.dynamic_values,
                        self.global_variables,
                        self.local_variables,
                    )
                else:
                    # Preserve original type (int, float, bool, None)
                    resolved_value = var_value
                self._set_global_variable(actual_name, resolved_value)
                console.print(
                    f"[blue]📝 Set global variable '{actual_name}' = {resolved_value}[/blue]"
                )
            else:
                # Default: set as global variable
                # Only resolve if it's a string with placeholders, otherwise use value as-is
                if isinstance(var_value, str):
                    from merobox.commands.bootstrap.steps.base import BaseStep

                    base_step = BaseStep({"type": "dummy"})
                    resolved_value = base_step._resolve_dynamic_value(
                        var_value,
                        self.workflow_results,
                        self.dynamic_values,
                        self.global_variables,
                        self.local_variables,
                    )
                else:
                    # Preserve original type (int, float, bool, None)
                    resolved_value = var_value
                self._set_global_variable(var_name, resolved_value)
                console.print(
                    f"[blue]📝 Set global variable '{var_name}' = {resolved_value}[/blue]"
                )

    def _get_all_variables(self) -> dict[str, Any]:
        """
        Get all variables (local and global combined).
        Local variables take precedence over global.

        Returns:
            Combined dictionary of all variables
        """
        all_vars = {}
        all_vars.update(self.dynamic_values)  # Backward compatibility
        all_vars.update(self.global_variables)
        all_vars.update(self.local_variables)
        return all_vars

    def _nuke_data(self, prefix: str = None) -> bool:
        """
        Execute nuke operation to clean all data.

        Args:
            prefix: Optional prefix to filter which nodes to nuke

        Returns:
            bool: True if nuke succeeded, False otherwise
        """
        try:
            from merobox.commands.nuke import execute_nuke

            # If no prefix specified, derive from workflow nodes config
            if prefix is None:
                nodes_config = self.config.get("nodes", {})
                prefix = nodes_config.get("prefix", None)

            return execute_nuke(
                manager=self.manager,
                prefix=prefix,
                verbose=False,
                silent=False,
            )
        except Exception as e:
            console.print(f"[red]Nuke operation failed: {str(e)}[/red]")
            return False

    async def _force_pull_workflow_images(self) -> None:
        """Force pull all Docker images specified in the workflow configuration."""
        # Only applicable in Docker mode
        if self.is_binary_mode:
            return

        try:
            # Get image from nodes configuration
            nodes_config = self.config.get("nodes", {})
            if isinstance(nodes_config, dict):
                image = nodes_config.get("image")
                if image:
                    console.print(
                        f"[yellow]Force pulling workflow image: {image}[/yellow]"
                    )
                    try:
                        if not self.manager.force_pull_image(image):
                            console.print(
                                f"[red]Warning: Failed to force pull image: {image}[/red]"
                            )
                            console.print(
                                "[yellow]Workflow will continue with existing image[/yellow]"
                            )
                    except Exception as e:
                        console.print(
                            f"[red]Warning: force_pull_image failed for image: {image} - {e}[/red]"
                        )

                # Check for images in individual node configurations
                for node_name, node_config in nodes_config.items():
                    if isinstance(node_config, dict) and "image" in node_config:
                        image = node_config["image"]
                        console.print(
                            f"[yellow]Force pulling image for node {node_name}: {image}[/yellow]"
                        )
                        try:
                            if not self.manager.force_pull_image(image):
                                console.print(
                                    f"[red]Warning: Failed to force pull image for {node_name}: {image}[/red]"
                                )
                                console.print(
                                    "[yellow]Workflow will continue with existing image[/yellow]"
                                )
                        except Exception as e:
                            console.print(
                                f"[red]Warning: force_pull_image failed for node {node_name}: {image} - {e}[/red]"
                            )

        except Exception as e:
            console.print(f"[red]Error during force pull: {str(e)}[/red]")
            console.print(
                "[yellow]Workflow will continue with existing images[/yellow]"
            )

    def _is_node_running(self, node_name: str) -> bool:
        """Check if a node is running (works for both binary and Docker mode)."""
        try:
            if hasattr(self.manager, "is_node_running"):
                return self.manager.is_node_running(node_name)

            # Fallback to Docker client (Docker mode only)
            if not self.is_binary_mode and hasattr(self.manager, "client"):
                try:
                    container = self.manager.client.containers.get(node_name)
                    return container.status == "running"
                except docker.errors.NotFound:
                    return False
                except Exception:
                    return False

            return False
        except Exception:
            return False

    async def _start_nodes(self, restart: bool) -> bool:
        """Start the configured nodes."""
        nodes_config = self.config.get("nodes", {})

        if not nodes_config:
            console.print("[red]No nodes configuration found[/red]")
            return False

        base_port = nodes_config.get("base_port", 2428)
        base_rpc_port = nodes_config.get("base_rpc_port", 2528)

        chain_id = nodes_config.get("chain_id", "testnet-1")
        image = self.image if self.image is not None else nodes_config.get("image")
        prefix = nodes_config.get("prefix", "calimero-node")

        # Ensure nodes are restarted when Near Devnet or Mock Relayer is requested so wiring is fresh
        if (self.near_devnet or self.mock_relayer) and not restart:
            feature = "NEAR Devnet" if self.near_devnet else "Mock Relayer"
            console.print(
                f"[yellow]{feature} requested; forcing restart to wire nodes to the relayer[/yellow]"
            )
            restart = True

        # If workflow declares a count, delegate to manager to handle bulk creation
        if "count" in nodes_config:
            count = nodes_config["count"]
            if restart:
                console.print(
                    f"Starting {count} nodes with prefix '{prefix}' (restart mode)..."
                )

                # NEAR Devnet Config Logic
                node_near_config = {}
                if self.near_devnet:
                    console.print("[green]✓ Using Near Devnet config [/green]")
                    for i in range(count):
                        node_name = f"{prefix}-{i+1}"
                        # Atomically check and create account to prevent race conditions
                        async with self._accounts_lock:
                            # Check if account already exists (from parent or previous creation)
                            if node_name in self.created_node_accounts:
                                console.print(
                                    f"[green]✓ Reusing existing account '{node_name}'[/green]"
                                )
                                creds = self.created_node_accounts[node_name]
                            else:
                                console.print(
                                    f"[green]✓ Creating account '{node_name}' using Near Devnet config [/green]"
                                )
                                # Create account while holding lock to prevent duplicates
                                creds = await self.sandbox.create_node_account(
                                    node_name
                                )
                                # Store for reuse by child workflows
                                self.created_node_accounts[node_name] = creds
                        node_near_config[node_name] = {
                            "rpc_url": self.near_config["rpc_url"],
                            "contract_id": self.near_config["contract_id"],
                            **creds,
                        }

                if not self.manager.run_multiple_nodes(
                    count,
                    base_port,
                    base_rpc_port,
                    chain_id,
                    prefix,
                    image,
                    self.auth_service,
                    self.auth_image,
                    self.auth_use_cached,
                    self.webui_use_cached,
                    self.log_level,
                    self.rust_backtrace,
                    self.mock_relayer,
                    workflow_id=self.workflow_id,
                    e2e_mode=self.e2e_mode,
                    near_devnet_config=node_near_config,
                    bootstrap_nodes=self.bootstrap_nodes,
                ):
                    return False
            else:
                console.print(
                    f"Checking {count} nodes with prefix '{prefix}' (no restart mode)..."
                )
                for i in range(count):
                    node_name = f"{prefix}-{i+1}"
                    is_running = self._is_node_running(node_name)

                    if is_running:
                        console.print(
                            f"[green]✓ Node '{node_name}' is already running[/green]"
                        )
                        continue

                    # NEAR Devnet Config Logic
                    node_near_config = None
                    if self.near_devnet:
                        # Atomically check and create account to prevent race conditions
                        async with self._accounts_lock:
                            # Check if account already exists
                            if node_name in self.created_node_accounts:
                                console.print(
                                    f"[green]✓ Reusing existing account '{node_name}'[/green]"
                                )
                                creds = self.created_node_accounts[node_name]
                            else:
                                # Create account while holding lock to prevent duplicates
                                creds = await self.sandbox.create_node_account(
                                    node_name
                                )
                                # Store for reuse by child workflows
                                self.created_node_accounts[node_name] = creds
                        node_near_config = {
                            "rpc_url": self.near_config["rpc_url"],
                            "contract_id": self.near_config["contract_id"],
                            **creds,
                        }

                    # Not running -> start (allow manager to allocate ports if base_* is None)
                    port = base_port + i if base_port is not None else None
                    rpc_port = base_rpc_port + i if base_rpc_port is not None else None
                    if not self.manager.run_node(
                        node_name,
                        port,
                        rpc_port,
                        chain_id,
                        None,
                        image,
                        self.auth_service,
                        self.auth_image,
                        self.auth_use_cached,
                        self.webui_use_cached,
                        self.log_level,
                        self.rust_backtrace,
                        self.mock_relayer,
                        workflow_id=self.workflow_id,
                        e2e_mode=self.e2e_mode,
                        near_devnet_config=node_near_config,
                        bootstrap_nodes=self.bootstrap_nodes,
                    ):
                        return False

            console.print("[green]✓ Node management completed[/green]")
            return True

        # Otherwise handle individually defined nodes (dict or list)
        if isinstance(nodes_config, dict):
            items = nodes_config.items()
        else:
            # list of node names
            items = ((n, None) for n in nodes_config)

        for node_name, node_cfg in items:
            # Resolve per-node settings
            if isinstance(node_cfg, dict):
                port = node_cfg.get("port", base_port)
                rpc_port = node_cfg.get("rpc_port", base_rpc_port)
                node_chain_id = node_cfg.get("chain_id", chain_id)
                node_image = (
                    self.image
                    if self.image is not None
                    else node_cfg.get("image", image)
                )
                data_dir = node_cfg.get("data_dir")
            else:
                port = base_port
                rpc_port = base_rpc_port
                node_chain_id = chain_id
                node_image = image
                data_dir = None

            # Check if node is running
            is_running = self._is_node_running(node_name)

            node_near_config = None
            if self.near_devnet:
                # Atomically check and create account to prevent race conditions
                async with self._accounts_lock:
                    # Check if account already exists
                    if node_name in self.created_node_accounts:
                        console.print(
                            f"[green]✓ Reusing existing account '{node_name}'[/green]"
                        )
                        creds = self.created_node_accounts[node_name]
                    else:
                        # Create unique account for this node while holding lock
                        creds = await self.sandbox.create_node_account(node_name)
                        # Store for reuse by child workflows
                        self.created_node_accounts[node_name] = creds

                node_near_config = {
                    "rpc_url": self.near_config["rpc_url"],
                    "contract_id": self.near_config["contract_id"],
                    **creds,
                }

            if is_running:
                if restart:
                    console.print(
                        f"[yellow]Node '{node_name}' is running but restart requested, stopping...[/yellow]"
                    )
                    try:
                        if hasattr(self.manager, "stop_node"):
                            self.manager.stop_node(node_name)
                        elif not self.is_binary_mode and hasattr(
                            self.manager, "client"
                        ):
                            container = self.manager.client.containers.get(node_name)
                            container.stop()
                            container.remove()
                    except Exception as e:
                        console.print(
                            f"[yellow]Warning: Failed to stop node: {e}[/yellow]"
                        )

                    console.print(f"Starting node '{node_name}'...")
                    if not self.manager.run_node(
                        node_name,
                        port,
                        rpc_port,
                        node_chain_id,
                        data_dir,
                        node_image,
                        self.auth_service,
                        self.auth_image,
                        self.auth_use_cached,
                        self.webui_use_cached,
                        self.log_level,
                        self.rust_backtrace,
                        self.mock_relayer,
                        workflow_id=self.workflow_id,
                        e2e_mode=self.e2e_mode,
                        near_devnet_config=node_near_config,
                        bootstrap_nodes=self.bootstrap_nodes,
                    ):
                        return False
                else:
                    console.print(
                        f"[green]✓ Node '{node_name}' is already running[/green]"
                    )
                    continue
            else:
                console.print(f"Starting node '{node_name}'...")
                if not self.manager.run_node(
                    node_name,
                    port,
                    rpc_port,
                    node_chain_id,
                    data_dir,
                    node_image,
                    self.auth_service,
                    self.auth_image,
                    self.auth_use_cached,
                    self.webui_use_cached,
                    self.log_level,
                    self.rust_backtrace,
                    self.mock_relayer,
                    workflow_id=self.workflow_id,
                    e2e_mode=self.e2e_mode,
                    near_devnet_config=node_near_config,
                    bootstrap_nodes=self.bootstrap_nodes,
                ):
                    return False

        console.print("[green]✓ Node management completed[/green]")
        return True

    async def _wait_for_nodes_ready(self) -> bool:
        """Wait for all nodes to be ready and accessible."""
        nodes_config = self.config.get("nodes", {})
        wait_timeout = self.config.get("wait_timeout", 60)  # Default 60 seconds

        if "count" in nodes_config:
            count = nodes_config["count"]
            prefix = nodes_config.get("prefix", "calimero-node")
            node_names = [f"{prefix}-{i+1}" for i in range(count)]
        else:
            node_names = (
                list(nodes_config.keys())
                if isinstance(nodes_config, dict)
                else list(nodes_config)
            )

        console.print(
            f"Waiting up to {wait_timeout} seconds for {len(node_names)} nodes to be ready..."
        )

        start_time = time.time()
        ready_nodes = set()

        with Progress(
            SpinnerColumn(),
            TextColumn("[progress.description]{task.description}"),
            BarColumn(),
            TextColumn("[progress.percentage]{task.percentage:>3.0f}%"),
            TimeElapsedColumn(),
            console=console,
        ) as progress:
            task = progress.add_task("Waiting for nodes...", total=len(node_names))

            while (
                len(ready_nodes) < len(node_names)
                and (time.time() - start_time) < wait_timeout
            ):
                for node_name in node_names:
                    if node_name not in ready_nodes:
                        try:
                            is_running = self._is_node_running(node_name)

                            if is_running:
                                if self.manager.verify_admin_binding(node_name):
                                    ready_nodes.add(node_name)
                                    progress.update(task, completed=len(ready_nodes))
                                    console.print(
                                        f"[green]✓ Node {node_name} is ready[/green]"
                                    )
                        except Exception:
                            pass

                if len(ready_nodes) < len(node_names):
                    await asyncio.sleep(2)

        if len(ready_nodes) == len(node_names):
            console.print("[green]✓ All nodes are ready[/green]")
            return True
        else:
            missing_nodes = set(node_names) - ready_nodes
            console.print(f"[red]❌ Nodes not ready: {', '.join(missing_nodes)}[/red]")
            return False

    def _get_valid_node_names(self) -> set[str]:
        """Get the set of valid node names based on nodes configuration."""
        nodes_config = self.config.get("nodes", {})

        if not nodes_config:
            return set()

        if isinstance(nodes_config, dict) and "count" in nodes_config:
            count = nodes_config["count"]
            if isinstance(count, int) and count >= 0:
                prefix = nodes_config.get("prefix", "calimero-node")
                return {f"{prefix}-{i+1}" for i in range(count)}
            else:
                return set()
        else:
            if isinstance(nodes_config, dict):
                return set(nodes_config.keys())
            elif isinstance(nodes_config, list):
                return set(nodes_config)
            else:
                return set()

    def _extract_node_references_from_step(self, step: dict[str, Any]) -> set[str]:
        """Extract all node references from a step, including nested steps."""
        node_refs = set()

        if "node" in step:
            node_value = step["node"]
            if (
                isinstance(node_value, str)
                and "{{" not in node_value
                and "}}" not in node_value
            ):
                node_refs.add(node_value)

        if step.get("type") == "repeat":
            for nested_step in step.get("steps") or []:
                node_refs.update(self._extract_node_references_from_step(nested_step))
        elif step.get("type") == "parallel":
            for group in step.get("groups") or []:
                for nested_step in group.get("steps") or []:
                    node_refs.update(
                        self._extract_node_references_from_step(nested_step)
                    )

        return node_refs

    def _validate_node_references(self) -> bool:
        """Validate that all node references in workflow steps exist."""
        steps = self.config.get("steps", [])

        if not steps:
            return True

        valid_nodes = self._get_valid_node_names()

        referenced_nodes = set()
        for step in steps:
            referenced_nodes.update(self._extract_node_references_from_step(step))

        if not valid_nodes:
            if referenced_nodes:
                console.print(
                    f"[red]❌ Workflow references nodes but no nodes are configured: {', '.join(sorted(referenced_nodes))}[/red]"
                )
                return False
            return True

        invalid_nodes = referenced_nodes - valid_nodes

        if invalid_nodes:
            console.print(
                f"[red]❌ Workflow references non-existent nodes: {', '.join(sorted(invalid_nodes))}[/red]"
            )
            console.print(
                f"[yellow]Valid nodes based on configuration: {', '.join(sorted(valid_nodes))}[/yellow]"
            )
            nodes_config = self.config.get("nodes", {})
            if "count" in nodes_config:
                count = nodes_config["count"]
                prefix = nodes_config.get("prefix", "calimero-node")
                console.print(
                    f"[yellow]Configuration specifies count={count} with prefix='{prefix}', "
                    f"so only nodes {prefix}-1 through {prefix}-{count} exist[/yellow]"
                )
            return False

        return True

    async def _execute_workflow_steps(self) -> bool:
        """Execute the configured workflow steps."""
        steps = self.config.get("steps", [])

        if not steps:
            console.print("[yellow]No workflow steps configured[/yellow]")
            return True

        if not self._validate_node_references():
            return False

        for i, step in enumerate(steps, 1):
            step_type = step.get("type")
            step_name = step.get("name", f"Step {i}")

            console.print(
                f"\n[bold cyan]Executing {step_name} ({step_type})...[/bold cyan]"
            )

            try:
                # Create appropriate step executor
                step_executor = self._create_step_executor(step_type, step)
                if not step_executor:
                    console.print(f"[red]Unknown step type: {step_type}[/red]")
                    return False

                # Execute the step with both variable scopes
                success = await step_executor.execute(
                    self.workflow_results,
                    self.dynamic_values,
                    self.global_variables,
                    self.local_variables,
                )

                if not success:
                    console.print(f"[red]❌ Step '{step_name}' failed[/red]")
                    return False

                console.print(f"[green]✓ Step '{step_name}' completed[/green]")

                # Process inline variables after successful step execution
                self._process_inline_variables(step)

                self._clear_local_variables()
            except Exception as e:
                console.print(
                    f"[red]❌ Step '{step_name}' failed with error: {str(e)}[/red]"
                )
                return False

        return True

    def _create_step_executor(self, step_type: str, step_config: dict[str, Any]):
        """Create a step executor based on the step type."""
        if step_type == "install_application":
            from merobox.commands.bootstrap.steps import InstallApplicationStep

            return InstallApplicationStep(step_config, manager=self.manager)
        elif step_type == "create_context":
            from merobox.commands.bootstrap.steps import CreateContextStep

            return CreateContextStep(step_config, manager=self.manager)
        elif step_type == "create_identity":
            from merobox.commands.bootstrap.steps import CreateIdentityStep

            return CreateIdentityStep(step_config, manager=self.manager)
        elif step_type == "invite_identity":
            from merobox.commands.bootstrap.steps import InviteIdentityStep

            return InviteIdentityStep(step_config, manager=self.manager)
        elif step_type == "join_context":
            from merobox.commands.bootstrap.steps import JoinContextStep

            return JoinContextStep(step_config, manager=self.manager)
        elif step_type == "invite_open":
            from merobox.commands.bootstrap.steps import InviteOpenStep

            return InviteOpenStep(step_config, manager=self.manager)
        elif step_type == "join_open":
            from merobox.commands.bootstrap.steps import JoinOpenStep

            return JoinOpenStep(step_config, manager=self.manager)
        elif step_type == "call":
            from merobox.commands.bootstrap.steps import ExecuteStep

            return ExecuteStep(step_config, manager=self.manager)
        elif step_type == "wait":
            from merobox.commands.bootstrap.steps import WaitStep

            return WaitStep(step_config, manager=self.manager)
        elif step_type == "wait_for_sync":
            from merobox.commands.bootstrap.steps import WaitForSyncStep

            return WaitForSyncStep(step_config, manager=self.manager)
        elif step_type == "repeat":
            from merobox.commands.bootstrap.steps import RepeatStep

<<<<<<< HEAD
            return RepeatStep(step_config, manager=self.manager, parent_executor=self)
=======
            return RepeatStep(step_config, manager=self.manager)
        elif step_type == "parallel":
            from merobox.commands.bootstrap.steps import ParallelStep

            return ParallelStep(step_config, manager=self.manager)
>>>>>>> 0c6361fa
        elif step_type == "script":
            from merobox.commands.bootstrap.steps import ScriptStep

            return ScriptStep(step_config, manager=self.manager)
        elif step_type == "assert":
            from merobox.commands.bootstrap.steps.assertion import AssertStep

            return AssertStep(step_config, manager=self.manager)
        elif step_type == "json_assert":
            from merobox.commands.bootstrap.steps.json_assertion import JsonAssertStep

            return JsonAssertStep(step_config)
        elif step_type == "get_proposal":
            from merobox.commands.bootstrap.steps.proposals import GetProposalStep

            return GetProposalStep(step_config, manager=self.manager)
        elif step_type == "list_proposals":
            from merobox.commands.bootstrap.steps.proposals import ListProposalsStep

            return ListProposalsStep(step_config, manager=self.manager)
        elif step_type == "get_proposal_approvers":
            from merobox.commands.bootstrap.steps.proposals import (
                GetProposalApproversStep,
            )

            return GetProposalApproversStep(step_config, manager=self.manager)
        elif step_type == "upload_blob":
            from merobox.commands.bootstrap.steps import UploadBlobStep

            return UploadBlobStep(step_config, manager=self.manager)
        elif step_type == "create_mesh":
            from merobox.commands.bootstrap.steps.mesh import CreateMeshStep

            return CreateMeshStep(step_config, manager=self.manager)
        elif step_type == "run_workflow":
            from merobox.commands.bootstrap.steps import RunWorkflowStep

            return RunWorkflowStep(
                step_config, manager=self.manager, parent_executor=self
            )
        elif step_type == "run_workflows":
            from merobox.commands.bootstrap.steps import RunWorkflowsStep

            return RunWorkflowsStep(
                step_config, manager=self.manager, parent_executor=self
            )
        elif step_type == "fuzzy_test":
            from merobox.commands.bootstrap.steps.fuzzy_test import FuzzyTestStep

            return FuzzyTestStep(step_config, manager=self.manager)
        else:
            console.print(f"[red]Unknown step type: {step_type}[/red]")
            return None<|MERGE_RESOLUTION|>--- conflicted
+++ resolved
@@ -1215,15 +1215,12 @@
         elif step_type == "repeat":
             from merobox.commands.bootstrap.steps import RepeatStep
 
-<<<<<<< HEAD
             return RepeatStep(step_config, manager=self.manager, parent_executor=self)
-=======
             return RepeatStep(step_config, manager=self.manager)
         elif step_type == "parallel":
             from merobox.commands.bootstrap.steps import ParallelStep
 
             return ParallelStep(step_config, manager=self.manager)
->>>>>>> 0c6361fa
         elif step_type == "script":
             from merobox.commands.bootstrap.steps import ScriptStep
 
