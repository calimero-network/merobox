--- conflicted
+++ resolved
@@ -607,31 +607,6 @@
                 # Docker might creates files as root; we need to own them to modify config.toml
                 self._fix_permissions(node_data_dir)
 
-<<<<<<< HEAD
-                console.print(
-                    "[green]✓ Applying Near Devnet config for the node [/green]"
-                )
-                # Calculate the config path here, using the resolved data_dir/node_data_dir
-                actual_config_file = Path(node_data_dir) / "config.toml"
-
-                if not self._apply_near_devnet_config(
-                    actual_config_file,
-                    node_name,
-                    near_devnet_config["rpc_url"],
-                    near_devnet_config["contract_id"],
-                    near_devnet_config["account_id"],
-                    near_devnet_config["public_key"],
-                    near_devnet_config["secret_key"],
-                ):
-                    console.print("[red]✗ Failed to apply NEAR Devnet config[/red]")
-                    return False
-
-            # Apply e2e-style configuration for reliable testing
-            if e2e_mode:
-                config_file = os.path.join(node_data_dir, "config.toml")
-                self._fix_permissions(node_data_dir)
-
-=======
                 if near_devnet_config:
                     console.print(
                         "[green]✓ Applying Near Devnet config for the node [/green]"
@@ -662,7 +637,6 @@
                     self._apply_bootstrap_nodes(config_file, node_name, bootstrap_nodes)
 
             except Exception as e:
->>>>>>> 0c6361fa
                 console.print(
                     f"[cyan]Applying e2e defaults to {node_name} for test isolation...[/cyan]"
                 )
