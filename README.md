--- conflicted
+++ resolved
@@ -644,26 +644,17 @@
 - `--help`: Show help message
 
 #### `merobox nuke`
-<<<<<<< HEAD
-
-Remove all node data and containers.
-=======
 Remove all node data and containers .
->>>>>>> 2bd20c8f
 
 ```bash
 merobox nuke [OPTIONS]
 ```
 
 **Options:**
-<<<<<<< HEAD
-
-=======
 - `--dry-run`: Show what would be deleted without actually deleting
 - `--force, -f`: Force deletion without confirmation prompt
 - `--verbose, -v`: Show verbose output
 - `--prefix TEXT`: Filter nodes by prefix (e.g., 'calimero-node-' or 'test-node-')
->>>>>>> 2bd20c8f
 - `--help`: Show help message
 
 ### Configuration Files
@@ -695,20 +686,11 @@
   - name: "Step Name"
     type: "step_type"
     # ... step-specific configuration
-<<<<<<< HEAD
-
-stop_all_nodes: true # Optional: stop nodes after completion
-```
-
-**Configuration Options:**
-
-=======
 ```
 
 **Configuration Options:**
 - `nuke_on_start`: When `true`, performs complete data cleanup (containers + data) before workflow starts. Ensures clean slate. 
 - `nuke_on_end`: When `true`, performs complete data cleanup after workflow completes. Useful for CI/CD and testing.
->>>>>>> 2bd20c8f
 - `force_pull_image`: When set to `true`, forces Docker to pull fresh images from registries, even if they exist locally. Useful for ensuring latest versions or during development.
 - `auth_service`: When set to `true`, enables authentication service integration with Traefik proxy. Nodes will be configured with authentication middleware and proper routing.
 
