--- conflicted
+++ resolved
@@ -910,12 +910,9 @@
 - `nuke_on_end`: When `true`, performs complete data cleanup after workflow completes. Useful for CI/CD and testing.
 - `force_pull_image`: When set to `true`, forces Docker to pull fresh images from registries, even if they exist locally. Useful for ensuring latest versions or during development.
 - `auth_service`: When set to `true`, enables authentication service integration with Traefik proxy. Nodes will be configured with authentication middleware and proper routing.
-<<<<<<< HEAD
 - `config_path`: Specify custom `config.toml` path for nodes. Supports both shared config for all nodes and per-node overrides. Skips node initialization when custom config is provided. See [Custom Config Path](#custom-config-path) for details.
-=======
 - `near_devnet`: When set to `true`, spins up a local NEAR Sandbox that is used for context management during the workflow running.
 - `contracts_dir`: Path to directory containing required WASM contracts (required when `near_devnet` is true).
->>>>>>> fdbb660e
 
 ### Docker Image Management
 
