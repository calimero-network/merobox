--- conflicted
+++ resolved
@@ -1154,16 +1154,12 @@
 merobox blob delete --node <node> --blob-id <id>   # Delete blob
 
 # Workflow step types
-<<<<<<< HEAD
 install_application, create_context, create_identity, join_context, call, wait, 
 repeat, script, assert, json_assert, upload_blob, invite_open, join_open
 
 # Workflow configuration options
 auth_service, config_path, nuke_on_start, nuke_on_end, force_pull_image, 
 restart, stop_all_nodes, log_level, rust_backtrace
-```
-=======
 install_application, create_context, create_identity, join_context, call, wait,
 repeat, script, assert, json_assert, upload_blob, invite_open, join_open, fuzzy_test
-```
->>>>>>> 1c7a511b
+```